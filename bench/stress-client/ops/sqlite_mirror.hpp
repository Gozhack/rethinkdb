--- conflicted
+++ resolved
@@ -107,9 +107,5 @@
     }
 };
 
-<<<<<<< HEAD
-#endif /* __STRESS_CLIENT_OPS_SQLITE_MIRROR_HPP__ */
-=======
 
-#endif /* __SQLITE_MIRROR_HPP__ */
->>>>>>> 064e9741
+#endif /* __STRESS_CLIENT_OPS_SQLITE_MIRROR_HPP__ */