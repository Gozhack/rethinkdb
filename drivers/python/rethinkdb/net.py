--- conflicted
+++ resolved
@@ -132,13 +132,14 @@
         self.socket.sendall(query_header + query_protobuf)
 
         # Get response
-<<<<<<< HEAD
-
         response_buf = ''
         try:
-            response_header = self.socket.recv(4)
-            if len(response_header) == 0:
-                raise RqlDriverError("Connection is closed.")
+            response_header = ''
+            while len(response_header) < 4:
+                chunk = self.socket.recv(4)
+                if len(chunk) == 0:
+                    raise RqlDriverError("Connection is closed.")
+                response_header += chunk
 
             # The first 4 bytes give the expected length of this response
             (response_len,) = struct.unpack("<L", response_header)
@@ -153,24 +154,6 @@
             # requests by resetting this connection
             self.reconnect()
             raise err
-=======
-        response_header = ''
-        while len(response_header) < 4:
-            chunk = self.socket.recv(4 - len(response_header))
-            if len(chunk) == 0:
-                raise RqlDriverError("Connection is closed.")
-            response_header += chunk
-
-        # The first 4 bytes give the expected length of this response
-        (response_len,) = struct.unpack("<L", response_header)
-
-        response_buf = ''
-        while len(response_buf) < response_len:
-            chunk = self.socket.recv(response_len - len(response_buf))
-            if len(chunk) == 0:
-                raise RqlDriverError("Connection is broken.")
-            response_buf += chunk
->>>>>>> 69ace932
 
         # Construct response
         response = p.Response()
