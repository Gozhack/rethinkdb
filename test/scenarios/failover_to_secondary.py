#!/usr/bin/env python
# Copyright 2010-2012 RethinkDB, all rights reserved.
import sys, os, time
sys.path.append(os.path.abspath(os.path.join(os.path.dirname(__file__), os.path.pardir, 'common')))
import http_admin, driver, workload_runner, scenario_common
from vcoptparse import *

op = OptParser()
workload_runner.prepare_option_parser_for_split_or_continuous_workload(op)
scenario_common.prepare_option_parser_mode_flags(op)
opts = op.parse(sys.argv)

with driver.Metacluster() as metacluster:
    print "Starting cluster..."
    cluster = driver.Cluster(metacluster)
    executable_path, command_prefix, serve_options = scenario_common.parse_mode_flags(opts)
    primary_files = driver.Files(metacluster, db_path = "db-1", log_path = "create-output-1",
                                 executable_path = executable_path, command_prefix = command_prefix)
    primary = driver.Process(cluster, primary_files, log_path = "serve-output-1",
        executable_path = executable_path, command_prefix = command_prefix, extra_options = serve_options)
    secondary_files = driver.Files(metacluster, db_path = "db-2", log_path = "create-output-2",
                                   executable_path = executable_path, command_prefix = command_prefix)
    secondary = driver.Process(cluster, secondary_files, log_path = "serve-output-2",
        executable_path = executable_path, command_prefix = command_prefix, extra_options = serve_options)
    primary.wait_until_started_up()
    secondary.wait_until_started_up()

    print "Creating table..."
    http = http_admin.ClusterAccess([("localhost", secondary.http_port)])
    primary_dc = http.add_datacenter()
    http.move_server_to_datacenter(primary.files.machine_name, primary_dc)
    secondary_dc = http.add_datacenter()
    http.move_server_to_datacenter(secondary.files.machine_name, secondary_dc)
<<<<<<< HEAD
    ns = scenario_common.prepare_table_for_workload(opts, http, primary = primary_dc, affinities = {primary_dc: 0, secondary_dc: 1})
=======
    ns = scenario_common.prepare_table_for_workload(http, primary = primary_dc, affinities = {primary_dc: 0, secondary_dc: 1})
>>>>>>> 2337a772
    http.set_table_ack_expectations(ns, {secondary_dc: 1})
    http.wait_until_blueprint_satisfied(ns)
    cluster.check()
    http.check_no_issues()

    workload_ports = scenario_common.get_workload_ports(opts, ns, [secondary])
<<<<<<< HEAD
    with workload_runner.SplitOrContinuousWorkload(opts, "UNUSED", workload_ports) as workload:
=======
    with workload_runner.SplitOrContinuousWorkload(opts, workload_ports) as workload:
>>>>>>> 2337a772
        workload.run_before()
        cluster.check()
        http.check_no_issues()
        print "Killing the primary..."
        primary.close()
        http.declare_machine_dead(primary.files.machine_name)
        http.move_table_to_datacenter(ns, secondary_dc)
        http.set_table_affinities(ns, {secondary_dc: 0})
        http.wait_until_blueprint_satisfied(ns)
        cluster.check()
        http.check_no_issues()
        workload.run_after()

    http.check_no_issues()
    cluster.check_and_stop()<|MERGE_RESOLUTION|>--- conflicted
+++ resolved
@@ -31,22 +31,14 @@
     http.move_server_to_datacenter(primary.files.machine_name, primary_dc)
     secondary_dc = http.add_datacenter()
     http.move_server_to_datacenter(secondary.files.machine_name, secondary_dc)
-<<<<<<< HEAD
-    ns = scenario_common.prepare_table_for_workload(opts, http, primary = primary_dc, affinities = {primary_dc: 0, secondary_dc: 1})
-=======
     ns = scenario_common.prepare_table_for_workload(http, primary = primary_dc, affinities = {primary_dc: 0, secondary_dc: 1})
->>>>>>> 2337a772
     http.set_table_ack_expectations(ns, {secondary_dc: 1})
     http.wait_until_blueprint_satisfied(ns)
     cluster.check()
     http.check_no_issues()
 
     workload_ports = scenario_common.get_workload_ports(opts, ns, [secondary])
-<<<<<<< HEAD
-    with workload_runner.SplitOrContinuousWorkload(opts, "UNUSED", workload_ports) as workload:
-=======
     with workload_runner.SplitOrContinuousWorkload(opts, workload_ports) as workload:
->>>>>>> 2337a772
         workload.run_before()
         cluster.check()
         http.check_no_issues()
