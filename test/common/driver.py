--- conflicted
+++ resolved
@@ -152,15 +152,9 @@
             try:
                 initial_servers = int(initial_servers)
             except ValueError:
-<<<<<<< HEAD
                 raise ValueError('the initial_servers input must be a number, got: %s' % str(initial_servers))
             if initial_servers < 1:
                 raise ValueError('the initial_servers input must be a positive integet, got: %d' % initial_servers)
-=======
-                raise ValueError('the machines input must be a number, got: %s' % str(initial_servers))
-            if initial_servers < 1:
-                raise ValueError('the machines input must be a positive integet, got: %d' % initial_servers)
->>>>>>> 42d97525
         
         if metacluster is not None:
             assert isinstance(metacluster, Metacluster)
@@ -190,7 +184,7 @@
     
     def __exit__(self, type, value, traceback):
         self.check_and_stop()
-    
+
     def check(self):
         """Throws an exception if any of the processes in the cluster has stopped or crashed. """
         for proc in self.processes:
@@ -239,11 +233,7 @@
     db_path = None
     server_name = None
     
-<<<<<<< HEAD
     def __init__(self, metacluster=None, server_name=None, server_tags=None, db_path=None, console_output=None, executable_path=None, command_prefix=None):
-=======
-    def __init__(self, metacluster=None, machine_name=None, db_path=None, console_output=None, executable_path=None, command_prefix=None):
->>>>>>> 42d97525
         
         # -- input validation/defaulting
         
@@ -254,17 +244,10 @@
         
         self.id_number = metacluster.get_new_unique_id()
         
-<<<<<<< HEAD
         if server_name is None:
             self.server_name = "node_%d" % self.id_number
         else:
             self.server_name = str(server_name)
-=======
-        if machine_name is None:
-            self.machine_name = "node_%d" % self.id_number
-        else:
-            self.machine_name = str(machine_name)
->>>>>>> 42d97525
         
         if db_path is None:
             self.db_path = os.path.join(metacluster.dbs_path, str(self.id_number))
@@ -273,11 +256,7 @@
             assert not os.path.exists(self.db_path)
 
         if console_output is None:
-<<<<<<< HEAD
             print("Redirecting console_output to /dev/null.")
-=======
-            print("setting log_path to /dev/null.")
->>>>>>> 42d97525
             console_output = "/dev/null"
         
         if executable_path is None:
@@ -288,25 +267,18 @@
         if command_prefix is None:
             command_prefix = []
         
-<<<<<<< HEAD
         if server_tags is None:
             server_tags = []
                 
-=======
->>>>>>> 42d97525
         # -- create the directory
 
         create_args = command_prefix + [
             self.executable_path, "create",
             "--directory", self.db_path,
-<<<<<<< HEAD
             "--server-name", self.server_name]
         
         for tag in server_tags:
             create_args += ["--server-tag", tag]
-=======
-            "--machine-name", self.machine_name]
->>>>>>> 42d97525
         
         if hasattr(console_output, 'write'):
             subprocess.check_call(create_args, stdout=console_output, stderr=console_output)
@@ -546,31 +518,6 @@
             self.cluster.processes.remove(self)
             self.cluster = None
     
-<<<<<<< HEAD
-=======
-    def set_auth(self, auth_key):
-        assert os.access(self.executable_path, os.X_OK), 'set_auth requires a executable that works, got: %s' % str(self.executable_path)
-        
-        blackHole = tempfile.TemporaryFile(mode='w+')
-        
-        # ToDo: re-write all of this against ReQL admin
-        
-        returnCode = None
-        if auth_key in (None, ''):
-            returnCode = subprocess.call(
-                [self.executable_path, 'admin', '--join', '%s:%d' % (self.host, self.cluster_port), 'unset', 'auth'],
-                stdout=blackHole, stderr=blackHole
-            )
-        else:
-            returnCode = subprocess.call(
-                [self.executable_path, 'admin', '--join', '%s:%d' % (self.host, self.cluster_port), 'set', 'auth', str(auth_key)],
-                stdout=blackHole, stderr=blackHole
-            )
-            
-        time.sleep(1)
-        return returnCode
-    
->>>>>>> 42d97525
     def shard_table(self, table_name):
         
         blackHole = tempfile.NamedTemporaryFile(mode='w+')
@@ -582,7 +529,7 @@
                 return returnCode
         time.sleep(3)
         return 0
-        
+
 class Process(_Process):
     """A `Process` object represents a running RethinkDB server. It cannot be
     restarted; stop it and then create a new one instead. """
