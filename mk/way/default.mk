--- conflicted
+++ resolved
@@ -103,12 +103,6 @@
 AGRESSIVE_BUF_UNLOADING ?= 0
 SEMANTIC_SERIALIZER_CHECK ?= 0
 MOCK_CACHE_CHECK ?= 0
-<<<<<<< HEAD
-MCHECK ?= 0
-MCHECK_PEDANTIC ?= 0
-=======
-AIOSUPPORT ?= 0
->>>>>>> 1f797cba
 BUILD_PORTABLE ?= 0
 LEGACY_LINUX ?= 0
 LEGACY_GCC ?= 0
