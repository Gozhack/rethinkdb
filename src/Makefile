--- conflicted
+++ resolved
@@ -43,15 +43,9 @@
 # -rdynamic is necessary so that backtrace_symbols() works properly
 LDFLAGS+=-rdynamic
 else
-<<<<<<< HEAD
-# gcse breaks the serializer
-# march=native breaks the serializer (I wonder which specific optimization does)
-CXXFLAGS+=-O3 -fno-gcse -DNDEBUG -fno-strict-aliasing # -march=native
-=======
 # use -fno-strict-aliasing to not break things
 # march=native used to break the serializer
 CXXFLAGS+=-O3 -DNDEBUG -fno-strict-aliasing # -match=native
->>>>>>> 66bcd190
 endif
 
 ifeq ($(OPROFILE),1)
