--- conflicted
+++ resolved
@@ -31,17 +31,10 @@
 // more coarse than conceivably possible.  We could also let the
 // caller supply an earlier[] array.
 // TODO: maybe lnode should just supply the modification time.
-<<<<<<< HEAD
-void init(block_size_t block_size, buf_t& node_buf, const leaf_node_t *lnode, const uint16_t *offsets, int numpairs, repli_timestamp modification_time) {
-    leaf_node_t *node = ptr_cast<leaf_node_t>(node_buf.get_data_major_write());
-
-    init(block_size, node_buf, modification_time);
-=======
 void init(value_sizer_t *sizer, buf_t& node_buf, const leaf_node_t *lnode, const uint16_t *offsets, int numpairs, repli_timestamp_t modification_time) {
     leaf_node_t *node = reinterpret_cast<leaf_node_t *>(node_buf.get_data_major_write());
 
     init(sizer, node_buf, modification_time);
->>>>>>> 689e7367
     for (int i = 0; i < numpairs; i++) {
         node->pair_offsets[i] = impl::insert_pair(sizer, node_buf, get_pair(lnode, offsets[i]));
     }
