// Copyright 2010-2013 RethinkDB, all rights reserved.
#include "btree/secondary_operations.hpp"

#include "btree/operations.hpp"
#include "buffer_cache/blob.hpp"
#include "buffer_cache/serialize_onto_blob.hpp"
#include "containers/archive/vector_stream.hpp"
#include "protocol_api.hpp"

RDB_IMPL_ME_SERIALIZABLE_4(secondary_index_t, superblock, opaque_definition,
                           post_construction_complete, id);

void get_secondary_indexes_internal(transaction_t *txn, buf_lock_t *sindex_block, std::map<std::string, secondary_index_t> *sindexes_out) {
    const btree_sindex_block_t *data = static_cast<const btree_sindex_block_t *>(sindex_block->get_data_read());

    blob_t sindex_blob(txn->get_cache()->get_block_size(),
                       const_cast<char *>(data->sindex_blob),
                       btree_sindex_block_t::SINDEX_BLOB_MAXREFLEN);

<<<<<<< HEAD
    deserialize_from_blob(txn, &sindex_blob, sindexes_out);
=======
    buffer_group_t group;
    blob_acq_t acq;
    sindex_blob.expose_all(txn, rwi_read, &group, &acq);

    int64_t group_size = group.get_size();
    std::vector<char> sindex(group_size);

    buffer_group_t group_cpy;
    group_cpy.add_buffer(group_size, sindex.data());

    buffer_group_copy_data(&group_cpy, const_view(&group));

    vector_read_stream_t read_stream(&sindex);
    archive_result_t res = deserialize(&read_stream, sindexes_out);
    guarantee_deserialization(res, "sindexes");
>>>>>>> 8ddb042c
}

void set_secondary_indexes_internal(transaction_t *txn, buf_lock_t *sindex_block, const std::map<std::string, secondary_index_t> &sindexes) {
    btree_sindex_block_t *data = static_cast<btree_sindex_block_t *>(sindex_block->get_data_write());

    blob_t sindex_blob(txn->get_cache()->get_block_size(),
                       data->sindex_blob,
                       btree_sindex_block_t::SINDEX_BLOB_MAXREFLEN);
    serialize_onto_blob(txn, &sindex_blob, sindexes);
}

void initialize_secondary_indexes(transaction_t *txn, buf_lock_t *sindex_block) {
    btree_sindex_block_t *data = static_cast<btree_sindex_block_t *>(sindex_block->get_data_write());
    data->magic = btree_sindex_block_t::expected_magic;
    memset(data->sindex_blob, 0, btree_sindex_block_t::SINDEX_BLOB_MAXREFLEN);

    set_secondary_indexes_internal(txn, sindex_block, std::map<std::string, secondary_index_t>());
}

bool get_secondary_index(transaction_t *txn, buf_lock_t *sindex_block, const std::string &id, secondary_index_t *sindex_out) {
    std::map<std::string, secondary_index_t> sindex_map;

    get_secondary_indexes_internal(txn, sindex_block, &sindex_map);

    auto it = sindex_map.find(id);
    if (it != sindex_map.end()) {
        *sindex_out = it->second;
        return true;
    } else {
        return false;
    }
}

bool get_secondary_index(transaction_t *txn, buf_lock_t *sindex_block, uuid_u id, secondary_index_t *sindex_out) {
    std::map<std::string, secondary_index_t> sindex_map;

    get_secondary_indexes_internal(txn, sindex_block, &sindex_map);
    for (auto it = sindex_map.begin(); it != sindex_map.end(); ++it) {
        if (it->second.id == id) {
            *sindex_out = it->second;
            return true;
        }
    }
    return false;
}

void get_secondary_indexes(transaction_t *txn, buf_lock_t *sindex_block, std::map<std::string, secondary_index_t> *sindexes_out) {
    get_secondary_indexes_internal(txn, sindex_block, sindexes_out);
}

void set_secondary_index(transaction_t *txn, buf_lock_t *sindex_block, const std::string &id, const secondary_index_t &sindex) {
    std::map<std::string, secondary_index_t> sindex_map;
    get_secondary_indexes_internal(txn, sindex_block, &sindex_map);

    /* We insert even if it already exists overwriting the old value. */
    sindex_map[id] = sindex;
    set_secondary_indexes_internal(txn, sindex_block, sindex_map);
}

void set_secondary_index(transaction_t *txn, buf_lock_t *sindex_block, uuid_u id, const secondary_index_t &sindex) {
    std::map<std::string, secondary_index_t> sindex_map;
    get_secondary_indexes_internal(txn, sindex_block, &sindex_map);

    for (auto it = sindex_map.begin(); it != sindex_map.end(); ++it) {
        if (it->second.id == id) {
            guarantee(sindex.id == id, "This shouldn't change the id.");
            it->second = sindex;
        }
    }
    set_secondary_indexes_internal(txn, sindex_block, sindex_map);
}

bool delete_secondary_index(transaction_t *txn, buf_lock_t *sindex_block, const std::string &id) {
    std::map<std::string, secondary_index_t> sindex_map;
    get_secondary_indexes_internal(txn, sindex_block, &sindex_map);

    if (sindex_map.erase(id) == 1) {
        set_secondary_indexes_internal(txn, sindex_block, sindex_map);
        return true;
    } else {
        return false;
    }
}

void delete_all_secondary_indexes(transaction_t *txn, buf_lock_t *sindex_block) {
    set_secondary_indexes_internal(txn, sindex_block, std::map<std::string, secondary_index_t>());
}
<|MERGE_RESOLUTION|>--- conflicted
+++ resolved
@@ -17,25 +17,7 @@
                        const_cast<char *>(data->sindex_blob),
                        btree_sindex_block_t::SINDEX_BLOB_MAXREFLEN);
 
-<<<<<<< HEAD
     deserialize_from_blob(txn, &sindex_blob, sindexes_out);
-=======
-    buffer_group_t group;
-    blob_acq_t acq;
-    sindex_blob.expose_all(txn, rwi_read, &group, &acq);
-
-    int64_t group_size = group.get_size();
-    std::vector<char> sindex(group_size);
-
-    buffer_group_t group_cpy;
-    group_cpy.add_buffer(group_size, sindex.data());
-
-    buffer_group_copy_data(&group_cpy, const_view(&group));
-
-    vector_read_stream_t read_stream(&sindex);
-    archive_result_t res = deserialize(&read_stream, sindexes_out);
-    guarantee_deserialization(res, "sindexes");
->>>>>>> 8ddb042c
 }
 
 void set_secondary_indexes_internal(transaction_t *txn, buf_lock_t *sindex_block, const std::map<std::string, secondary_index_t> &sindexes) {
