// Copyright 2010-2014 RethinkDB, all rights reserved.
#include "btree/operations.hpp"

#include "btree/internal_node.hpp"
#include "btree/leaf_node.hpp"
#include "btree/node.hpp"
#include "btree/slice.hpp"
#include "buffer_cache/alt/alt.hpp"
#include "concurrency/promise.hpp"
#include "rdb_protocol/profile.hpp"

// TODO: consider B#/B* trees to improve space efficiency

/* Passing in a pass_back_superblock parameter will cause this function to
 * return the superblock after it's no longer needed (rather than releasing
 * it). Notice the superblock is not guaranteed to be returned until the
 * keyvalue_location_t that's passed in (keyvalue_location_out) is destroyed.
 * This is because it may need to use the superblock for some of its methods.
 * */
// KSI: It seems like really we should pass the superblock_t via rvalue reference.
// Is that possible?  (promise_t makes it hard.)
template <class Value>
void find_keyvalue_location_for_write(
        superblock_t *superblock, const btree_key_t *key,
        keyvalue_location_t<Value> *keyvalue_location_out,
        btree_stats_t *stats,
        profile::trace_t *trace,
        promise_t<superblock_t *> *pass_back_superblock = NULL) {
    value_sizer_t<Value> sizer(superblock->cache()->max_block_size());

    keyvalue_location_out->superblock = superblock;
    keyvalue_location_out->pass_back_superblock = pass_back_superblock;

    ensure_stat_block(superblock);
    keyvalue_location_out->stat_block = keyvalue_location_out->superblock->get_stat_block_id();

    keyvalue_location_out->stats = stats;

    // KSI: Make sure we do the logic smart here -- don't needlessly hold both
    // buffers.  (This finds the keyvalue for _write_ so that probably won't really
    // happen.)
    buf_lock_t last_buf;
    buf_lock_t buf;
    {
        // KSI: We can't acquire the block for write here -- we could, but it would
        // worsen the performance of the program -- sometimes we only end up using
        // this block for read.  So the profiling information is not very good.
        profile::starter_t starter("Acquiring block for write.\n", trace);
        buf = get_root(&sizer, superblock);
    }

    // Walk down the tree to the leaf.
    for (;;) {
        {
            buf_read_t read(&buf);
            if (!node::is_internal(static_cast<const node_t *>(read.get_data_read()))) {
                break;
            }
        }
        // Check if the node is overfull and proactively split it if it is (since this is an internal node).
        {
            profile::starter_t starter("Perhaps split node.", trace);
            check_and_handle_split(&sizer, &buf, &last_buf, superblock, key, static_cast<Value *>(NULL));
        }

        // Check if the node is underfull, and merge/level if it is.
        {
            profile::starter_t starter("Perhaps merge nodes.", trace);
            check_and_handle_underfull(&sizer, &buf, &last_buf, superblock, key);
        }

        // Release the superblock, if we've gone past the root (and haven't
        // already released it). If we're still at the root or at one of
        // its direct children, we might still want to replace the root, so
        // we can't release the superblock yet.
        if (!last_buf.empty() && keyvalue_location_out->superblock) {
            if (pass_back_superblock != NULL) {
                pass_back_superblock->pulse(superblock);
                keyvalue_location_out->superblock = NULL;
            } else {
                keyvalue_location_out->superblock->release();
                keyvalue_location_out->superblock = NULL;
            }
        }

        // Release the old previous node (unless we're at the root), and set
        // the next previous node (which is the current node).
        last_buf.reset_buf_lock();

        // Look up and acquire the next node.
        block_id_t node_id;
        {
            buf_read_t read(&buf);
            auto node = static_cast<const internal_node_t *>(read.get_data_read());
            node_id = internal_node::lookup(node, key);
        }
        rassert(node_id != NULL_BLOCK_ID && node_id != SUPERBLOCK_ID);

        {
            profile::starter_t starter("Acquiring block for write.\n", trace);
            buf_lock_t tmp(&buf, node_id, access_t::write);
            last_buf = std::move(buf);
            buf = std::move(tmp);
        }
    }

    {
        scoped_malloc_t<Value> tmp(sizer.max_possible_size());

        // We've gone down the tree and gotten to a leaf. Now look up the key.
        buf_read_t read(&buf);
        auto node = static_cast<const leaf_node_t *>(read.get_data_read());
        bool key_found = leaf::lookup(&sizer, node, key, tmp.get());

        if (key_found) {
            keyvalue_location_out->there_originally_was_value = true;
            keyvalue_location_out->value = std::move(tmp);
        }
    }

    keyvalue_location_out->last_buf.swap(last_buf);
    keyvalue_location_out->buf.swap(buf);
}

template <class Value>
void find_keyvalue_location_for_read(
        superblock_t *superblock, const btree_key_t *key,
        keyvalue_location_t<Value> *keyvalue_location_out,
        btree_stats_t *stats, profile::trace_t *trace) {
    stats->pm_keys_read.record();
    value_sizer_t<Value> sizer(superblock->cache()->max_block_size());

    const block_id_t root_id = superblock->get_root_block_id();
    rassert(root_id != SUPERBLOCK_ID);

    if (root_id == NULL_BLOCK_ID) {
        // There is no root, so the tree is empty.
        superblock->release();
        return;
    }

    buf_lock_t buf;
    {
        profile::starter_t starter("Acquire a block for read.", trace);
        buf_lock_t tmp(superblock->expose_buf(), root_id, access_t::read);
        superblock->release();
        buf = std::move(tmp);
    }

#ifndef NDEBUG
    {
        buf_read_t read(&buf);
        node::validate(&sizer, static_cast<const node_t *>(read.get_data_read()));
    }
#endif  // NDEBUG

    for (;;) {
<<<<<<< HEAD
        {
            buf_read_t read(&buf);
            if (!node::is_internal(static_cast<const node_t *>(read.get_data_read()))) {
                break;
            }
        }
        block_id_t node_id;
        {
            buf_read_t read(&buf);
            const internal_node_t *node
                = static_cast<const internal_node_t *>(read.get_data_read());
            node_id = internal_node::lookup(node, key);
=======
        block_id_t node_id;
        {
            buf_read_t read(&buf);
            const void *data = read.get_data_read();
            if (!node::is_internal(static_cast<const node_t *>(data))) {
                break;
            }

            node_id = internal_node::lookup(static_cast<const internal_node_t *>(data),
                                            key);
>>>>>>> 38ff5b4f
        }
        rassert(node_id != NULL_BLOCK_ID && node_id != SUPERBLOCK_ID);

        {
            profile::starter_t starter("Acquire a block for read.", trace);
            buf_lock_t tmp(&buf, node_id, access_t::read);
            buf.reset_buf_lock();
            buf = std::move(tmp);
        }

#ifndef NDEBUG
        {
            buf_read_t read(&buf);
            node::validate(&sizer, static_cast<const node_t *>(read.get_data_read()));
        }
#endif  // NDEBUG
    }

    // Got down to the leaf, now probe it.
    scoped_malloc_t<Value> value(sizer.max_possible_size());
    bool value_found;
    {
        buf_read_t read(&buf);
        const leaf_node_t *leaf
            = static_cast<const leaf_node_t *>(read.get_data_read());
        value_found = leaf::lookup(&sizer, leaf, key, value.get());
    }
    if (value_found) {
        keyvalue_location_out->buf = std::move(buf);
        keyvalue_location_out->there_originally_was_value = true;
        keyvalue_location_out->value = std::move(value);
    }
}

enum class expired_t { NO, YES };

template <class Value>
void apply_keyvalue_change(keyvalue_location_t<Value> *kv_loc,
        const btree_key_t *key, repli_timestamp_t tstamp, expired_t expired,
        key_modification_callback_t<Value> *km_callback) {
<<<<<<< HEAD

    value_sizer_t<Value> sizer(kv_loc->buf.cache()->get_block_size());

=======

    value_sizer_t<Value> sizer(kv_loc->buf.cache()->get_block_size());

>>>>>>> 38ff5b4f
    key_modification_proof_t km_proof
        = km_callback->value_modification(kv_loc, key);

    /* how much this keyvalue change affects the total population of the btree
     * (should be -1, 0 or 1) */
    int population_change;

    if (kv_loc->value.has()) {
        // We have a value to insert.

        // Split the node if necessary, to make sure that we have room
        // for the value.  Not necessary when deleting, because the
        // node won't grow.

        check_and_handle_split(&sizer, &kv_loc->buf, &kv_loc->last_buf,
                               kv_loc->superblock, key, kv_loc->value.get());

        {
#ifndef NDEBUG
            buf_read_t read(&kv_loc->buf);
            auto leaf_node = static_cast<const leaf_node_t *>(read.get_data_read());
            rassert(!leaf::is_full(&sizer, leaf_node, key, kv_loc->value.get()));
#endif
        }

        if (kv_loc->there_originally_was_value) {
            population_change = 0;
        } else {
            population_change = 1;
        }

        {
            buf_write_t write(&kv_loc->buf);
            auto leaf_node = static_cast<leaf_node_t *>(write.get_data_write());
            leaf::insert(&sizer,
                         leaf_node,
                         key,
                         kv_loc->value.get(),
                         tstamp,
                         km_proof);
        }

        kv_loc->stats->pm_keys_set.record();
    } else {
        // Delete the value if it's there.
        if (kv_loc->there_originally_was_value) {
            if (expired == expired_t::NO) {
                rassert(tstamp != repli_timestamp_t::invalid, "Deletes need a valid timestamp now.");
                {
                    buf_write_t write(&kv_loc->buf);
                    auto leaf_node = static_cast<leaf_node_t *>(write.get_data_write());
                    leaf::remove(&sizer,
                                 leaf_node,
                                 key,
                                 tstamp,
                                 km_proof);
                }
                population_change = -1;
                kv_loc->stats->pm_keys_set.record();
            } else {
                // TODO: Oh god oh god get rid of "expired".
                // Expirations do an erase, not a delete.
                {
                    buf_write_t write(&kv_loc->buf);
                    auto leaf_node = static_cast<leaf_node_t *>(write.get_data_write());
                    leaf::erase_presence(&sizer,
                                         leaf_node,
                                         key,
                                         km_proof);
                }
                population_change = 0;
                kv_loc->stats->pm_keys_expired.record();
            }
        } else {
            population_change = 0;
        }
    }

    // Check to see if the leaf is underfull (following a change in
    // size or a deletion, and merge/level if it is.
    check_and_handle_underfull(&sizer, &kv_loc->buf, &kv_loc->last_buf,
                               kv_loc->superblock, key);

    // Modify the stats block.  The stats block is detached from the rest of the
    // btree, we don't keep a consistent view of it, so we pass the txn as its
    // parent.
    buf_lock_t stat_block(buf_parent_t(kv_loc->buf.txn()),
                          kv_loc->stat_block, access_t::write);
    buf_write_t stat_block_write(&stat_block);
    auto stat_block_buf
        = static_cast<btree_statblock_t *>(stat_block_write.get_data_write());
    stat_block_buf->population += population_change;
}<|MERGE_RESOLUTION|>--- conflicted
+++ resolved
@@ -155,20 +155,6 @@
 #endif  // NDEBUG
 
     for (;;) {
-<<<<<<< HEAD
-        {
-            buf_read_t read(&buf);
-            if (!node::is_internal(static_cast<const node_t *>(read.get_data_read()))) {
-                break;
-            }
-        }
-        block_id_t node_id;
-        {
-            buf_read_t read(&buf);
-            const internal_node_t *node
-                = static_cast<const internal_node_t *>(read.get_data_read());
-            node_id = internal_node::lookup(node, key);
-=======
         block_id_t node_id;
         {
             buf_read_t read(&buf);
@@ -179,7 +165,6 @@
 
             node_id = internal_node::lookup(static_cast<const internal_node_t *>(data),
                                             key);
->>>>>>> 38ff5b4f
         }
         rassert(node_id != NULL_BLOCK_ID && node_id != SUPERBLOCK_ID);
 
@@ -220,15 +205,9 @@
 void apply_keyvalue_change(keyvalue_location_t<Value> *kv_loc,
         const btree_key_t *key, repli_timestamp_t tstamp, expired_t expired,
         key_modification_callback_t<Value> *km_callback) {
-<<<<<<< HEAD
 
     value_sizer_t<Value> sizer(kv_loc->buf.cache()->get_block_size());
 
-=======
-
-    value_sizer_t<Value> sizer(kv_loc->buf.cache()->get_block_size());
-
->>>>>>> 38ff5b4f
     key_modification_proof_t km_proof
         = km_callback->value_modification(kv_loc, key);
 
