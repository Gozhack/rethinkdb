--- conflicted
+++ resolved
@@ -28,18 +28,6 @@
 
 
     virtual int compute_expected_change_count(block_size_t block_size) = 0;
-<<<<<<< HEAD
-
-    // This is a dorky name.  This function shall be called
-    // immediately after the superblock has been acquired.  The delete
-    // queue is a child of the superblock, when it comes to
-    // transactional ordering.
-    virtual void do_superblock_sidequest(UNUSED transaction_t *txn,
-                                         UNUSED superblock_t *superblock,
-                                         UNUSED repli_timestamp_t recency,
-                                         UNUSED const store_key_t *key) { }
-=======
->>>>>>> 99388974
 };
 
 // Runs a btree_modify_oper_t.
