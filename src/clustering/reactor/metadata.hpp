#ifndef CLUSTERING_REACTOR_METADATA_HPP_
#define CLUSTERING_REACTOR_METADATA_HPP_

#include "errors.hpp"
#include <boost/optional.hpp>

#include "clustering/immediate_consistency/branch/metadata.hpp"
#include "rpc/serialize_macros.hpp"

/* `reactor_business_card_t` is the way that each peer tells peers what's
currently happening on this machine. Each `reactor_business_card_t` only applies
to a single namespace. */

typedef boost::uuids::uuid reactor_activity_id_t;

namespace reactor_business_card_details {
/* This peer would like to become a primary but can't for 1 or more of the
 * following reasons:
 *  - the peer is backfilling
 *  - another peer is a primary
 */
template <class protocol_t>
class primary_when_safe_t {
public:
<<<<<<< HEAD
    // I don't know why this has to be public here.  It is a mystery.
    RDB_MAKE_ME_SERIALIZABLE_0();
=======
    primary_when_safe_t() { }

    primary_when_safe_t(const std::vector<backfill_session_id_t> &_backfills_waited_on,
                        std::vector<clone_ptr_t<directory_single_rview_t<boost::optional<mailbox_addr_t<void(backfill_session_id_t, mailbox_addr_t<void(float)>)> > > > > &_progress_mboxs) 
        : backfills_waited_on(_backfills_waited_on), progress_mboxs(_progress_mboxs)
    { }
    std::vector<backfill_session_id_t> backfills_waited_on;
    std::vector<clone_ptr_t<directory_single_rview_t<boost::optional<mailbox_addr_t<void(backfill_session_id_t, mailbox_addr_t<void(float)>)> > > > > progress_mboxs;
    RDB_MAKE_ME_SERIALIZABLE_2(backfills_waited_on, progress_mboxs);
>>>>>>> d18c6af8
};

/* This peer is currently a primary in working order. */
template <class protocol_t>
class primary_t {
public:
    explicit primary_t(broadcaster_business_card_t<protocol_t> _broadcaster)
        : broadcaster(_broadcaster)
    { }

    primary_t(broadcaster_business_card_t<protocol_t> _broadcaster, replier_business_card_t<protocol_t> _replier)
        : broadcaster(_broadcaster), replier(_replier)
    { }

    primary_t() { }

    broadcaster_business_card_t<protocol_t> broadcaster;

    /* Backfiller is optional because of an awkward circular dependency we
     * run in to where we have to put the broadcaster in the directory in
     * order to construct a listener however thats the listener that we
     * will put in the directory as the replier. Thus these entries must
     * be put in successively and for a brief period the replier will be
     * unset.
     */
    boost::optional<replier_business_card_t<protocol_t> > replier;

    RDB_MAKE_ME_SERIALIZABLE_2(broadcaster, replier);
};

/* This peer is currently a secondary in working order. */
template <class protocol_t>
class secondary_up_to_date_t {
public:
    secondary_up_to_date_t(branch_id_t _branch_id, replier_business_card_t<protocol_t> _replier)
        : branch_id(_branch_id), replier(_replier)
    { }

    secondary_up_to_date_t() { }

    branch_id_t branch_id;
    replier_business_card_t<protocol_t> replier;

    RDB_MAKE_ME_SERIALIZABLE_2(branch_id, replier);
};

/* This peer would like to be a secondary but cannot because it failed to
 * find a primary. It may or may not have ever seen a primary. */
template <class protocol_t>
class secondary_without_primary_t {
public:
    secondary_without_primary_t(region_map_t<protocol_t, version_range_t> _current_state, backfiller_business_card_t<protocol_t> _backfiller)
        : current_state(_current_state), backfiller(_backfiller)
    { }

    secondary_without_primary_t() { }

    region_map_t<protocol_t, version_range_t> current_state;
    backfiller_business_card_t<protocol_t> backfiller;

    RDB_MAKE_ME_SERIALIZABLE_2(current_state, backfiller);
};

/* This peer is in the process of becoming a secondary, barring failures it
 * will become a secondary when it completes backfilling. */
template <class protocol_t>
class secondary_backfilling_t {
public:
<<<<<<< HEAD
    RDB_MAKE_ME_SERIALIZABLE_0();
=======
    secondary_backfilling_t() { }

    secondary_backfilling_t(backfill_session_id_t _backfill_session)
        : backfill_session(_backfill_session)
    { }

    backfill_session_id_t backfill_session;
    RDB_MAKE_ME_SERIALIZABLE_1(backfill_session);
>>>>>>> d18c6af8
};

/* This peer would like to erase its data and not do any job for this
 * shard, however it must stay up until every other peer is ready for it to
 * go away (to avoid risk of data loss). */
template <class protocol_t>
class nothing_when_safe_t{
public:
    nothing_when_safe_t(region_map_t<protocol_t, version_range_t> _current_state, backfiller_business_card_t<protocol_t> _backfiller)
        : current_state(_current_state), backfiller(_backfiller)
    { }

    nothing_when_safe_t() { }

    region_map_t<protocol_t, version_range_t> current_state;
    backfiller_business_card_t<protocol_t> backfiller;

    RDB_MAKE_ME_SERIALIZABLE_2(current_state, backfiller);
};

/* This peer is in the process of erasing data that it previously held,
 * this is identical to nothing in terms of cluster behavior but is a state
 * the we would like to display in the ui. */
template <class protocol_t>
class nothing_when_done_erasing_t {
public:
    RDB_MAKE_ME_SERIALIZABLE_0();
};

/* This peer has no data for the shard, is not backfilling and is not a
 * primary or a secondary. */
template <class protocol_t>
class nothing_t {
public:
    RDB_MAKE_ME_SERIALIZABLE_0();
};

template <class protocol_t>
std::ostream &operator<<(std::ostream &stream, const primary_when_safe_t<protocol_t> &) {
    stream << "primary_when_safe_t";
    return stream;
}

template <class protocol_t>
std::ostream &operator<<(std::ostream &stream, const primary_t<protocol_t> &) {
    stream << "primary_t";
    return stream;
}

template <class protocol_t>
std::ostream &operator<<(std::ostream &stream, const secondary_up_to_date_t<protocol_t> &) {
    stream << "secondary_up_to_date_t";
    return stream;
}

template <class protocol_t>
std::ostream &operator<<(std::ostream &stream, const secondary_without_primary_t<protocol_t> &) {
    stream << "secondary_without_primary_t";
    return stream;
}

template <class protocol_t>
std::ostream &operator<<(std::ostream &stream, const secondary_backfilling_t<protocol_t> &) {
    stream << "secondary_backfilling_t";
    return stream;
}

template <class protocol_t>
std::ostream &operator<<(std::ostream &stream, const nothing_when_safe_t<protocol_t> &) {
    stream << "nothing_when_safe_t";
    return stream;
}

template <class protocol_t>
std::ostream &operator<<(std::ostream &stream, const nothing_t<protocol_t> &) {
    stream << "nothing_t";
    return stream;
}

template <class protocol_t>
std::ostream &operator<<(std::ostream &stream, const nothing_when_done_erasing_t<protocol_t> &) {
    stream << "nothing_when_done_erasing_t";
    return stream;
}

} //namespace reactor_business_card_details

template<class protocol_t>
class reactor_business_card_t {
public:
    typedef reactor_business_card_details::primary_when_safe_t<protocol_t> primary_when_safe_t;
    typedef reactor_business_card_details::primary_t<protocol_t> primary_t;
    typedef reactor_business_card_details::secondary_up_to_date_t<protocol_t> secondary_up_to_date_t;
    typedef reactor_business_card_details::secondary_without_primary_t<protocol_t> secondary_without_primary_t;
    typedef reactor_business_card_details::secondary_backfilling_t<protocol_t> secondary_backfilling_t;
    typedef reactor_business_card_details::nothing_when_safe_t<protocol_t> nothing_when_safe_t;
    typedef reactor_business_card_details::nothing_t<protocol_t> nothing_t;
    typedef reactor_business_card_details::nothing_when_done_erasing_t<protocol_t> nothing_when_done_erasing_t;

    typedef boost::variant<
            primary_when_safe_t, primary_t,
            secondary_up_to_date_t, secondary_without_primary_t,
            secondary_backfilling_t,
            nothing_when_safe_t, nothing_t, nothing_when_done_erasing_t
        > activity_t;

    typedef std::map<reactor_activity_id_t, std::pair<typename protocol_t::region_t, activity_t> > activity_map_t;
    activity_map_t activities;

    RDB_MAKE_ME_SERIALIZABLE_1(activities);
};

template <class protocol_t>
std::ostream & operator<<(std::ostream &stream, const reactor_business_card_t<protocol_t> &bcard) {
    stream << "{ ";
    typedef reactor_business_card_t<protocol_t> rb_t;
    for (typename rb_t::activity_map_t::const_iterator it =  bcard.activities.begin();
                                                       it != bcard.activities.end();
                                                       it++) {
        stream << it->first << " -> (" << it->second.first << ", " << it->second.second << ")";
    }
    stream << "}";

    return stream;
}

#endif /* CLUSTERING_REACTOR_METADATA_HPP_ */<|MERGE_RESOLUTION|>--- conflicted
+++ resolved
@@ -22,10 +22,6 @@
 template <class protocol_t>
 class primary_when_safe_t {
 public:
-<<<<<<< HEAD
-    // I don't know why this has to be public here.  It is a mystery.
-    RDB_MAKE_ME_SERIALIZABLE_0();
-=======
     primary_when_safe_t() { }
 
     primary_when_safe_t(const std::vector<backfill_session_id_t> &_backfills_waited_on,
@@ -34,8 +30,16 @@
     { }
     std::vector<backfill_session_id_t> backfills_waited_on;
     std::vector<clone_ptr_t<directory_single_rview_t<boost::optional<mailbox_addr_t<void(backfill_session_id_t, mailbox_addr_t<void(float)>)> > > > > progress_mboxs;
-    RDB_MAKE_ME_SERIALIZABLE_2(backfills_waited_on, progress_mboxs);
->>>>>>> d18c6af8
+
+    // I (@sam) have commented out the serializability of this type.
+    // It is completely unclear from the code how a
+    // directory_single_rview_t<...> could possibly be serializable.
+    // The code for serializing it has been searched for and not
+    // found.  The very idea of serializing a _view_ is probably
+    // absurd.  I don't know why this even compiled.  You will have to
+    // fix this.
+    RDB_MAKE_ME_SERIALIZABLE_0()
+    //    RDB_MAKE_ME_SERIALIZABLE_2(backfills_waited_on, progress_mboxs);
 };
 
 /* This peer is currently a primary in working order. */
@@ -104,9 +108,6 @@
 template <class protocol_t>
 class secondary_backfilling_t {
 public:
-<<<<<<< HEAD
-    RDB_MAKE_ME_SERIALIZABLE_0();
-=======
     secondary_backfilling_t() { }
 
     secondary_backfilling_t(backfill_session_id_t _backfill_session)
@@ -115,7 +116,6 @@
 
     backfill_session_id_t backfill_session;
     RDB_MAKE_ME_SERIALIZABLE_1(backfill_session);
->>>>>>> d18c6af8
 };
 
 /* This peer would like to erase its data and not do any job for this
