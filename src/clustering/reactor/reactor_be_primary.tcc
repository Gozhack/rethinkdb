#ifndef CLUSTERING_REACTOR_REACTOR_BE_PRIMARY_TCC_
#define CLUSTERING_REACTOR_REACTOR_BE_PRIMARY_TCC_

#include <exception>
#include <vector>

#include "lens.hpp"

template <class protocol_t>
reactor_t<protocol_t>::backfill_candidate_t::backfill_candidate_t(version_range_t _version_range, std::vector<backfill_location_t> _places_to_get_this_version, std::vector<reactor_activity_id_t> _activity_ids, bool _present_in_our_store)
    : version_range(_version_range), places_to_get_this_version(_places_to_get_this_version), 
      activity_ids(_activity_ids), present_in_our_store(_present_in_our_store)
{ }

class divergent_data_exc_t : public std::exception {
    const char *what() const throw() {
        return "Divergent data was found, catch this and grind everything to a halt\n";
    }
};

template <class protocol_t>
<<<<<<< HEAD
void reactor_t<protocol_t>::update_best_backfiller(const region_map_t<protocol_t, version_range_t> &offered_backfill_versions, const clone_ptr_t<directory_single_rview_t<boost::optional<backfiller_business_card_t<protocol_t> > > > &backfiller, 
                                                   reactor_activity_id_t activity_id, best_backfiller_map_t *best_backfiller_out, const branch_history_t<protocol_t> &branch_history) {
=======
void reactor_t<protocol_t>::update_best_backfiller(const region_map_t<protocol_t, version_range_t> &offered_backfill_versions, const typename backfill_candidate_t::backfill_location_t &backfiller, 
                                                   best_backfiller_map_t *best_backfiller_out, const branch_history_t<protocol_t> &branch_history) {
>>>>>>> e3eff980
    for (typename region_map_t<protocol_t, version_range_t>::const_iterator i =  offered_backfill_versions.begin();
                                                                            i != offered_backfill_versions.end(); 
                                                                            i++) {
        version_range_t challenger = i->second;

        best_backfiller_map_t best_backfiller_map = best_backfiller_out->mask(i->first);
        for (typename best_backfiller_map_t::iterator j =  best_backfiller_map.begin();
                                                                  j != best_backfiller_map.end();
                                                                  j++) {
            version_range_t incumbent = j->second.version_range;

            if (version_is_divergent(branch_history, challenger.latest, incumbent.latest, j->first)) {
                throw divergent_data_exc_t();
            } else if (incumbent.latest == challenger.latest && 
                       incumbent.is_coherent() == challenger.is_coherent()) {
                j->second.places_to_get_this_version.push_back(backfiller);
                j->second.activity_ids.push_back(activity_id);
            } else if (version_is_ancestor(branch_history, incumbent.latest, challenger.latest, j->first) ||
                       (incumbent.latest == challenger.latest && challenger.is_coherent() && !incumbent.is_coherent())) {
                j->second = backfill_candidate_t(challenger, 
                                                             std::vector<typename backfill_candidate_t::backfill_location_t>(1, backfiller), 
                                                             std::vector<reactor_activity_id_t>(1, activity_id),
                                                             false);
            } else {
                //if we get here our incumbent is better than the challenger.
                //So we don't replace it.
            }
        }
        best_backfiller_out->update(best_backfiller_map);
    }
}

template<class protocol_t>
boost::optional<boost::optional<backfiller_business_card_t<protocol_t> > > extract_backfiller_from_reactor_business_card_secondary(
        const boost::optional<boost::optional<typename reactor_business_card_t<protocol_t>::secondary_without_primary_t> > &bcard) {
    if (!bcard) {
	return boost::optional<boost::optional<backfiller_business_card_t<protocol_t> > >();
    } else if (!bcard.get()) {
        return boost::optional<boost::optional<backfiller_business_card_t<protocol_t> > >(
            boost::optional<backfiller_business_card_t<protocol_t> >());
    } else {
        return boost::optional<boost::optional<backfiller_business_card_t<protocol_t> > >(
            boost::optional<backfiller_business_card_t<protocol_t> >(
                bcard.get().get().backfiller));
    }
}

template<class protocol_t>
boost::optional<boost::optional<backfiller_business_card_t<protocol_t> > > extract_backfiller_from_reactor_business_card_nothing(
        const boost::optional<boost::optional<typename reactor_business_card_t<protocol_t>::nothing_when_safe_t> > &bcard) {
    if (!bcard) {
        return boost::optional<boost::optional<backfiller_business_card_t<protocol_t> > >();
    } else if (!bcard.get()) {
        return boost::optional<boost::optional<backfiller_business_card_t<protocol_t> > >(
            boost::optional<backfiller_business_card_t<protocol_t> >());
    } else {
        return boost::optional<boost::optional<backfiller_business_card_t<protocol_t> > >(
            boost::optional<backfiller_business_card_t<protocol_t> >(
                bcard.get().get().backfiller));
    }
}

/* Check if: 
 *      - every peer is connected 
 *      - has a reactor
 *      - foreach key in region peer has activity: 
 *          -secondary_without_primary_t
 *          -nothing_when_safe_t
 *          -nothing_t
 *          -nothing_when_done_erasing_t
 *      - foreach key in region there's a unique latest known version available and that version is coherent
 *
 * If these conditions are met is_safe_for_us_to_be_primary will return true
 * and the best_backfiller_out parameter will contain a set of backfillers we
 * can use to get the latest version of the data. 
 * Otherwise it will return false and best_backfiller_out will be unmodified.
 */
template <class protocol_t>
bool reactor_t<protocol_t>::is_safe_for_us_to_be_primary(const std::map<peer_id_t, boost::optional<directory_echo_wrapper_t<reactor_business_card_t<protocol_t> > > > &reactor_directory, const blueprint_t<protocol_t> &blueprint,
                                                         const typename protocol_t::region_t &region, best_backfiller_map_t *best_backfiller_out) 
{
    typedef reactor_business_card_t<protocol_t> rb_t;

    best_backfiller_map_t res = *best_backfiller_out;

    /* Iterator through the peers the blueprint claims we should be able to
     * see. */
    for (typename blueprint_t<protocol_t>::role_map_t::const_iterator p_it =  blueprint.peers_roles.begin();
                                                                      p_it != blueprint.peers_roles.end();
                                                                      p_it++) {
        //The peer we are currently checking
        peer_id_t peer = p_it->first;

        if (peer == get_me()) {
            continue;
        }

        typename std::map<peer_id_t, boost::optional<directory_echo_wrapper_t<reactor_business_card_t<protocol_t> > > >::const_iterator bcard_it = reactor_directory.find(p_it->first);
        if (bcard_it == reactor_directory.end() ||
            !bcard_it->second) {
            return false;
        }

        std::vector<typename protocol_t::region_t> regions;
        for (typename rb_t::activity_map_t::const_iterator it =  (*bcard_it->second).internal.activities.begin();
                                                           it != (*bcard_it->second).internal.activities.end();
                                                           it++) {
            typename protocol_t::region_t intersection = region_intersection(it->second.first, region);
            if (!region_is_empty(intersection)) {
                regions.push_back(intersection);
                try {
                    if (const typename rb_t::secondary_without_primary_t * secondary_without_primary = boost::get<typename rb_t::secondary_without_primary_t>(&it->second.second)) {
                        update_best_backfiller(secondary_without_primary->current_state, 
                                               get_directory_entry_view<typename rb_t::secondary_without_primary_t>(peer, it->first)->subview(
<<<<<<< HEAD
                                                    optional_monad_lens<backfiller_business_card_t<protocol_t>, typename rb_t::secondary_without_primary_t>(
                                                        field_lens(&rb_t::secondary_without_primary_t::backfiller))),
                                               it->first,
=======
                                                    &extract_backfiller_from_reactor_business_card_secondary<protocol_t>),
>>>>>>> e3eff980
                                               &res, branch_history->get());
                    } else if (const typename rb_t::nothing_when_safe_t * nothing_when_safe = boost::get<typename rb_t::nothing_when_safe_t>(&it->second.second)) {
                        update_best_backfiller(nothing_when_safe->current_state, 
                                               get_directory_entry_view<typename rb_t::nothing_when_safe_t>(peer, it->first)->subview(
<<<<<<< HEAD
                                                    optional_monad_lens<backfiller_business_card_t<protocol_t>, typename rb_t::nothing_when_safe_t>(
                                                        field_lens(&rb_t::nothing_when_safe_t::backfiller))),
                                               it->first,
=======
                                                    &extract_backfiller_from_reactor_business_card_nothing<protocol_t>),
>>>>>>> e3eff980
                                               &res, branch_history->get());
                    } else if(boost::get<typename rb_t::nothing_t>(&it->second.second)) {
                        //Everything's fine this peer cannot obstruct us so we shall proceed
                    } else if(boost::get<typename rb_t::nothing_when_done_erasing_t>(&it->second.second)) {
                        //Everything's fine this peer cannot obstruct us so we shall proceed
                    } else {
                        return false;
                    }
                } catch (divergent_data_exc_t) {
                    return false;
                }
            }
        }
        /* This returns false if the peers reactor is missing an activity for
         * some sub region. It crashes if they overlap. */
        try {
            if (region_join(regions) != region) {
                return false;
            }
        } catch (bad_region_exc_t) {
            return false;
        } catch (bad_join_exc_t) {
            crash("Overlapping activities in directory, this can only happen due to programmer error.\n");
        }
    }

    /* If the latest version of the data we've found for a region is incoherent
     * then we don't backfill it automatically. The admin must explicit "bless"
     * the incoherent data making it coherent or get rid of all incoherent data
     * until the must up to date data for a region is coherent. */
    for (typename best_backfiller_map_t::iterator it =  res.begin();
                                                  it != res.end();
                                                  it++) {
        if (!it->second.version_range.is_coherent()) {
            return false;
        }
    }

    *best_backfiller_out = res;
    return true;
}

/* This function helps initialize best backfiller maps, by constructing
 * candidates that represent the current state of the data in our store. This
 * candidates tell us not to backfill that data if our local store's version is
 * alreadly the most up to date. */
template <class protocol_t>
typename reactor_t<protocol_t>::backfill_candidate_t reactor_t<protocol_t>::make_backfill_candidate_from_binary_blob(const binary_blob_t &b) {
    return backfill_candidate_t(binary_blob_t::get<version_range_t>(b),
                                             std::vector<typename backfill_candidate_t::backfill_location_t>(),
                                             std::vector<reactor_activity_id_t>(),
                                            true);
}

/* Wraps backfillee, catches the exceptions it throws and instead uses a
 * promise to indicate success or failure (not throwing or throwing) */
template <class protocol_t>
void do_backfill(
        mailbox_manager_t *mailbox_manager,
        boost::shared_ptr<semilattice_read_view_t<branch_history_t<protocol_t> > > branch_history,
        store_view_t<protocol_t> *store,
        typename protocol_t::region_t region,
<<<<<<< HEAD
        clone_ptr_t<directory_single_rview_t<boost::optional<backfiller_business_card_t<protocol_t> > > > backfiller_metadata,
        backfill_session_id_t backfill_session_id,
        promise_t<bool> *success,
        signal_t *interruptor) THROWS_NOTHING {
    try {
        backfillee<protocol_t>(mailbox_manager, branch_history, store, region, translate_into_watchable(backfiller_metadata), backfill_session_id, interruptor);
=======
        clone_ptr_t<watchable_t<boost::optional<boost::optional<backfiller_business_card_t<protocol_t> > > > > backfiller_metadata,
        promise_t<bool> *success,
        signal_t *interruptor) THROWS_NOTHING {
    try {
        backfillee<protocol_t>(mailbox_manager, branch_history, store, region, backfiller_metadata, interruptor);
>>>>>>> e3eff980
        success->pulse(true);
    } catch (interrupted_exc_t) {
        success->pulse(false);
    } catch (resource_lost_exc_t) {
        success->pulse(false);
    }

}

template <class protocol_t>
bool check_that_we_see_our_broadcaster(const boost::optional<boost::optional<broadcaster_business_card_t<protocol_t> > > &maybe_a_business_card) {
    rassert(maybe_a_business_card, "Not connected to ourselves\n");
    return bool(maybe_a_business_card.get());
}

template<class protocol_t>
void reactor_t<protocol_t>::be_primary(typename protocol_t::region_t region, store_view_t<protocol_t> *store, const blueprint_t<protocol_t> &blueprint, signal_t *interruptor) THROWS_NOTHING {
    try {
        //Tell everyone that we're looking to become the primary
        directory_entry_t directory_entry(this, region);

        /* In this loop we repeatedly attempt to find peers to backfill from
         * and then perform the backfill. We exit the loop either when we get
         * interrupted or we have backfilled the most up to date data. */
        while (true) {
            directory_echo_version_t version_to_wait_on = directory_entry.set(typename reactor_business_card_t<protocol_t>::primary_when_safe_t());

            /* block until all peers have acked `directory_entry` */
            wait_for_directory_acks(version_to_wait_on, interruptor);

            /* Figure out what version of the data is already present in our
             * store so we don't backfill anything prior to it. */
            boost::scoped_ptr<fifo_enforcer_sink_t::exit_read_t> order_token; 
            store->new_read_token(order_token);
            region_map_t<protocol_t, binary_blob_t> metainfo = store->get_metainfo(order_token, interruptor);
            best_backfiller_map_t best_backfillers = region_map_transform<protocol_t, binary_blob_t, backfill_candidate_t>(metainfo, &reactor_t<protocol_t>::make_backfill_candidate_from_binary_blob);

            /* This waits until every other peer is ready to accept us as the
             * primary and there is a unique coherent latest verstion of the
             * data available. Note best_backfillers is passed as an
             * input/output parameter, after this call returns best_backfillers
             * will describe how to fill the store with the most up-to-date
             * data. */
            reactor_directory->run_until_satisfied(boost::bind(&reactor_t<protocol_t>::is_safe_for_us_to_be_primary, this, _1, blueprint, region, &best_backfillers), interruptor);

            /* We may be backfilling from several sources, each requires a
             * promise be passed in which gets pulsed with a value indicating
             * whether or not the backfill succeeded. */
            boost::ptr_vector<promise_t<bool> > promises;

            std::vector<reactor_business_card_details::backfill_location_t> backfills;

            for (typename best_backfiller_map_t::iterator it =  best_backfillers.begin();
                                                          it != best_backfillers.end();
                                                          it++) {
                if (it->second.present_in_our_store) {
                    continue;
                } else {
                    backfill_session_id_t backfill_session_id = generate_uuid();
                    promise_t<bool> *p = new promise_t<bool>;
                    promises.push_back(p);
                    coro_t::spawn_sometime(boost::bind(&do_backfill<protocol_t>,
                                                       mailbox_manager, branch_history, store,
                                                       it->first,
                                                       it->second.places_to_get_this_version[0], 
                                                       backfill_session_id,
                                                       p,
                                                       interruptor));
                    reactor_business_card_details::backfill_location_t backfill_location(backfill_session_id, 
                                                                                         it->second.places_to_get_this_version[0]->get_peer(), 
                                                                                         it->second.activity_ids[0]);

                    backfills.push_back(backfill_location);
                }
            }

            /* Tell the other peers which backfills we're waiting on. */
            directory_entry.set(typename reactor_business_card_t<protocol_t>::primary_when_safe_t(backfills));

            /* Since these don't actually modify peers behavior, just allow
             * them to query the backfiller for progress reports there's no
             * need to wait for acks. */

            bool all_succeeded = true;
            for (typename boost::ptr_vector<promise_t<bool> >::iterator it =  promises.begin();
                                                                        it != promises.end();
                                                                        it++) {
                //DO NOT switch the order of it->wait() and all_succeeded
                all_succeeded = it->wait() && all_succeeded;
            }

            /* If the interruptor was pulsed the interrupted_exc_t would have
             * been caugh in the do_backfill coro, we need to check if that's
             * how we got here and rethrow the exception. */
            if (interruptor->is_pulsed()) {
                throw interrupted_exc_t();
            }

            if (all_succeeded) {
                /* We have the most up to date version of the data in our
                 * store. */
                break;
            } else {
                /* one or more backfills failed so we start the whole process
                 * over again..... */
            }
        }

        broadcaster_t<protocol_t> broadcaster(mailbox_manager, branch_history, store, interruptor);

        directory_entry.set(typename reactor_business_card_t<protocol_t>::primary_t(broadcaster.get_business_card()));

        clone_ptr_t<watchable_t<boost::optional<boost::optional<broadcaster_business_card_t<protocol_t> > > > > broadcaster_business_card =
            get_directory_entry_view<typename reactor_business_card_t<protocol_t>::primary_t>(get_me(), directory_entry.get_reactor_activity_id())->
                subview(&reactor_t<protocol_t>::extract_broadcaster_from_reactor_business_card_primary);

        /* listener_t expects broadcaster to be visible in the directory at the
         * time that it's constructed. It might take some time to propogate to
         * ourselves after we've put it in the directory. */
        broadcaster_business_card->run_until_satisfied(&check_that_we_see_our_broadcaster<protocol_t>, interruptor);

        listener_t<protocol_t> listener(mailbox_manager, broadcaster_business_card, branch_history, &broadcaster, interruptor);
        replier_t<protocol_t> replier(&listener);
        master_t<protocol_t> master(mailbox_manager, ack_checker, &master_directory, &master_directory_lock, region, &broadcaster);

        directory_entry.update_without_changing_id(typename reactor_business_card_t<protocol_t>::primary_t(broadcaster.get_business_card(), replier.get_business_card()));

        interruptor->wait_lazily_unordered();
    } catch (interrupted_exc_t) {
        /* ignore */
    }
}

#endif<|MERGE_RESOLUTION|>--- conflicted
+++ resolved
@@ -7,9 +7,9 @@
 #include "lens.hpp"
 
 template <class protocol_t>
-reactor_t<protocol_t>::backfill_candidate_t::backfill_candidate_t(version_range_t _version_range, std::vector<backfill_location_t> _places_to_get_this_version, std::vector<reactor_activity_id_t> _activity_ids, bool _present_in_our_store)
+reactor_t<protocol_t>::backfill_candidate_t::backfill_candidate_t(version_range_t _version_range, std::vector<backfill_location_t> _places_to_get_this_version, bool _present_in_our_store)
     : version_range(_version_range), places_to_get_this_version(_places_to_get_this_version), 
-      activity_ids(_activity_ids), present_in_our_store(_present_in_our_store)
+      present_in_our_store(_present_in_our_store)
 { }
 
 class divergent_data_exc_t : public std::exception {
@@ -19,13 +19,9 @@
 };
 
 template <class protocol_t>
-<<<<<<< HEAD
-void reactor_t<protocol_t>::update_best_backfiller(const region_map_t<protocol_t, version_range_t> &offered_backfill_versions, const clone_ptr_t<directory_single_rview_t<boost::optional<backfiller_business_card_t<protocol_t> > > > &backfiller, 
-                                                   reactor_activity_id_t activity_id, best_backfiller_map_t *best_backfiller_out, const branch_history_t<protocol_t> &branch_history) {
-=======
-void reactor_t<protocol_t>::update_best_backfiller(const region_map_t<protocol_t, version_range_t> &offered_backfill_versions, const typename backfill_candidate_t::backfill_location_t &backfiller, 
+void reactor_t<protocol_t>::update_best_backfiller(const region_map_t<protocol_t, version_range_t> &offered_backfill_versions,
+                                                   const typename backfill_candidate_t::backfill_location_t &backfiller,
                                                    best_backfiller_map_t *best_backfiller_out, const branch_history_t<protocol_t> &branch_history) {
->>>>>>> e3eff980
     for (typename region_map_t<protocol_t, version_range_t>::const_iterator i =  offered_backfill_versions.begin();
                                                                             i != offered_backfill_versions.end(); 
                                                                             i++) {
@@ -42,13 +38,11 @@
             } else if (incumbent.latest == challenger.latest && 
                        incumbent.is_coherent() == challenger.is_coherent()) {
                 j->second.places_to_get_this_version.push_back(backfiller);
-                j->second.activity_ids.push_back(activity_id);
             } else if (version_is_ancestor(branch_history, incumbent.latest, challenger.latest, j->first) ||
                        (incumbent.latest == challenger.latest && challenger.is_coherent() && !incumbent.is_coherent())) {
-                j->second = backfill_candidate_t(challenger, 
-                                                             std::vector<typename backfill_candidate_t::backfill_location_t>(1, backfiller), 
-                                                             std::vector<reactor_activity_id_t>(1, activity_id),
-                                                             false);
+                j->second = backfill_candidate_t(challenger,
+                                                 std::vector<typename backfill_candidate_t::backfill_location_t>(1, backfiller), 
+                                                 false);
             } else {
                 //if we get here our incumbent is better than the challenger.
                 //So we don't replace it.
@@ -62,7 +56,7 @@
 boost::optional<boost::optional<backfiller_business_card_t<protocol_t> > > extract_backfiller_from_reactor_business_card_secondary(
         const boost::optional<boost::optional<typename reactor_business_card_t<protocol_t>::secondary_without_primary_t> > &bcard) {
     if (!bcard) {
-	return boost::optional<boost::optional<backfiller_business_card_t<protocol_t> > >();
+        return boost::optional<boost::optional<backfiller_business_card_t<protocol_t> > >();
     } else if (!bcard.get()) {
         return boost::optional<boost::optional<backfiller_business_card_t<protocol_t> > >(
             boost::optional<backfiller_business_card_t<protocol_t> >());
@@ -138,26 +132,20 @@
                 regions.push_back(intersection);
                 try {
                     if (const typename rb_t::secondary_without_primary_t * secondary_without_primary = boost::get<typename rb_t::secondary_without_primary_t>(&it->second.second)) {
-                        update_best_backfiller(secondary_without_primary->current_state, 
-                                               get_directory_entry_view<typename rb_t::secondary_without_primary_t>(peer, it->first)->subview(
-<<<<<<< HEAD
-                                                    optional_monad_lens<backfiller_business_card_t<protocol_t>, typename rb_t::secondary_without_primary_t>(
-                                                        field_lens(&rb_t::secondary_without_primary_t::backfiller))),
-                                               it->first,
-=======
-                                                    &extract_backfiller_from_reactor_business_card_secondary<protocol_t>),
->>>>>>> e3eff980
+                        update_best_backfiller(secondary_without_primary->current_state,
+                                               typename backfill_candidate_t::backfill_location_t(
+                                                   get_directory_entry_view<typename rb_t::secondary_without_primary_t>(peer, it->first)->subview(
+                                                        &extract_backfiller_from_reactor_business_card_secondary<protocol_t>),
+                                                   peer,
+                                                   it->first),
                                                &res, branch_history->get());
                     } else if (const typename rb_t::nothing_when_safe_t * nothing_when_safe = boost::get<typename rb_t::nothing_when_safe_t>(&it->second.second)) {
-                        update_best_backfiller(nothing_when_safe->current_state, 
-                                               get_directory_entry_view<typename rb_t::nothing_when_safe_t>(peer, it->first)->subview(
-<<<<<<< HEAD
-                                                    optional_monad_lens<backfiller_business_card_t<protocol_t>, typename rb_t::nothing_when_safe_t>(
-                                                        field_lens(&rb_t::nothing_when_safe_t::backfiller))),
-                                               it->first,
-=======
-                                                    &extract_backfiller_from_reactor_business_card_nothing<protocol_t>),
->>>>>>> e3eff980
+                        update_best_backfiller(nothing_when_safe->current_state,
+                                               typename backfill_candidate_t::backfill_location_t(
+                                                   get_directory_entry_view<typename rb_t::nothing_when_safe_t>(peer, it->first)->subview(
+                                                        &extract_backfiller_from_reactor_business_card_nothing<protocol_t>),
+                                                   peer,
+                                                   it->first),
                                                &res, branch_history->get());
                     } else if(boost::get<typename rb_t::nothing_t>(&it->second.second)) {
                         //Everything's fine this peer cannot obstruct us so we shall proceed
@@ -207,9 +195,8 @@
 template <class protocol_t>
 typename reactor_t<protocol_t>::backfill_candidate_t reactor_t<protocol_t>::make_backfill_candidate_from_binary_blob(const binary_blob_t &b) {
     return backfill_candidate_t(binary_blob_t::get<version_range_t>(b),
-                                             std::vector<typename backfill_candidate_t::backfill_location_t>(),
-                                             std::vector<reactor_activity_id_t>(),
-                                            true);
+                                std::vector<typename backfill_candidate_t::backfill_location_t>(),
+                                true);
 }
 
 /* Wraps backfillee, catches the exceptions it throws and instead uses a
@@ -220,20 +207,12 @@
         boost::shared_ptr<semilattice_read_view_t<branch_history_t<protocol_t> > > branch_history,
         store_view_t<protocol_t> *store,
         typename protocol_t::region_t region,
-<<<<<<< HEAD
-        clone_ptr_t<directory_single_rview_t<boost::optional<backfiller_business_card_t<protocol_t> > > > backfiller_metadata,
+        clone_ptr_t<watchable_t<boost::optional<boost::optional<backfiller_business_card_t<protocol_t> > > > > backfiller_metadata,
         backfill_session_id_t backfill_session_id,
         promise_t<bool> *success,
         signal_t *interruptor) THROWS_NOTHING {
     try {
-        backfillee<protocol_t>(mailbox_manager, branch_history, store, region, translate_into_watchable(backfiller_metadata), backfill_session_id, interruptor);
-=======
-        clone_ptr_t<watchable_t<boost::optional<boost::optional<backfiller_business_card_t<protocol_t> > > > > backfiller_metadata,
-        promise_t<bool> *success,
-        signal_t *interruptor) THROWS_NOTHING {
-    try {
-        backfillee<protocol_t>(mailbox_manager, branch_history, store, region, backfiller_metadata, interruptor);
->>>>>>> e3eff980
+        backfillee<protocol_t>(mailbox_manager, branch_history, store, region, backfiller_metadata, backfill_session_id, interruptor);
         success->pulse(true);
     } catch (interrupted_exc_t) {
         success->pulse(false);
@@ -298,13 +277,13 @@
                     coro_t::spawn_sometime(boost::bind(&do_backfill<protocol_t>,
                                                        mailbox_manager, branch_history, store,
                                                        it->first,
-                                                       it->second.places_to_get_this_version[0], 
+                                                       it->second.places_to_get_this_version[0].backfiller, 
                                                        backfill_session_id,
                                                        p,
                                                        interruptor));
                     reactor_business_card_details::backfill_location_t backfill_location(backfill_session_id, 
-                                                                                         it->second.places_to_get_this_version[0]->get_peer(), 
-                                                                                         it->second.activity_ids[0]);
+                                                                                         it->second.places_to_get_this_version[0].peer_id, 
+                                                                                         it->second.places_to_get_this_version[0].activity_id);
 
                     backfills.push_back(backfill_location);
                 }
