--- conflicted
+++ resolved
@@ -318,15 +318,9 @@
     success->pulse(result);
 }
 
-<<<<<<< HEAD
-bool check_that_we_see_our_broadcaster(const boost::optional<boost::optional<broadcaster_business_card_t> > &maybe_a_business_card) {
-    guarantee(maybe_a_business_card, "Not connected to ourselves\n");
-    return static_cast<bool>(maybe_a_business_card.get());
-=======
 bool check_that_we_see_our_broadcaster(
         const boost::optional<boost::optional<broadcaster_business_card_t> > &b) {
     return static_cast<bool>(b) && static_cast<bool>(*b);
->>>>>>> 5db0c6de
 }
 
 bool reactor_t::attempt_backfill_from_peers(directory_entry_t *directory_entry,
