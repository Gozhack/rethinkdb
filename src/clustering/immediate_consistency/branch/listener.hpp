--- conflicted
+++ resolved
@@ -48,11 +48,7 @@
             broadcaster_business_card_t broadcaster_metadata,
             branch_history_manager_t *branch_history_manager,
             store_view_t *svs,
-<<<<<<< HEAD
             replier_business_card_t replier_metadata, 
-=======
-            clone_ptr_t<watchable_t<boost::optional<boost::optional<replier_business_card_t> > > > replier,
->>>>>>> 3ccbf0d3
             perfmon_collection_t *backfill_stats_parent,
             signal_t *interruptor,
             order_source_t *order_source,
