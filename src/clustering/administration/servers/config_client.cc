--- conflicted
+++ resolved
@@ -12,68 +12,13 @@
     directory_subs(
         directory_view,
         std::bind(&server_config_client_t::on_directory_change, this, ph::_1, ph::_2),
-<<<<<<< HEAD
-        true),
-=======
         initial_call_t::YES),
-    semilattice_subs(
-        std::bind(&server_config_client_t::on_semilattice_change, this)),
->>>>>>> a70e1379
     peer_connections_map_subs(
         peer_connections_map,
         std::bind(&server_config_client_t::on_peer_connections_map_change,
             this, ph::_1, ph::_2),
-<<<<<<< HEAD
-        true)
+        initial_call_t::YES)
     { }
-=======
-        initial_call_t::YES)
-{
-    semilattice_subs.reset(semilattice_view);
-    on_semilattice_change();
-}
-
-std::set<server_id_t> server_config_client_t::get_servers_with_tag(
-        const name_string_t &tag) {
-    std::set<server_id_t> servers;
-    servers_semilattice_metadata_t md = semilattice_view->get();
-    for (auto it = md.servers.begin();
-              it != md.servers.end();
-            ++it) {
-        if (it->second.is_deleted()) {
-            continue;
-        }
-        if (it->second.get_ref().tags.get_ref().count(tag) == 1) {
-            servers.insert(it->first);
-        }
-    }
-    return servers;
-}
-
-bool server_config_client_t::change_server_name(
-        const server_id_t &server_id,
-        const name_string_t &server_name,
-        const name_string_t &new_name,
-        signal_t *interruptor,
-        std::string *error_out) {
-    this->assert_thread();
-
-    if (server_name == new_name) {
-        /* This is a no-op */
-        return true;
-    }
-
-    bool new_name_in_use = false;
-    name_to_server_id_map.apply_read(
-        [&](const std::multimap<name_string_t, server_id_t> *map) {
-            new_name_in_use = (map->count(new_name) != 0);
-        });
-    if (new_name_in_use) {
-        *error_out = strprintf("Cannot rename server `%s` to `%s` because server `%s` "
-            "already exists.", server_name.c_str(), new_name.c_str(), new_name.c_str());
-        return false;
-    }
->>>>>>> a70e1379
 
 bool server_config_client_t::set_config(
         const server_id_t &server_id,
