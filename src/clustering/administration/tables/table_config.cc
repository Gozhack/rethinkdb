--- conflicted
+++ resolved
@@ -329,16 +329,11 @@
     cow_ptr_t<namespaces_semilattice_metadata_t>::change_t md_change(&md);
     auto it = md_change.get()->namespaces.find(table_id);
     table_replication_info_t replication_info;
-<<<<<<< HEAD
-    if (!convert_table_config_and_name_from_datum(
-            new_value, db_name, table_name, it->first,
-            &replication_info.config, error_out)) {
-=======
     name_string_t new_db_name, new_table_name;
     namespace_id_t new_table_id;
-    if (!convert_table_config_from_datum(new_value, &new_db_name, &new_table_name,
-            &new_table_id, &replication_info.config, error_out)) {
->>>>>>> 5f34276f
+    if (!convert_table_config_and_name_from_datum(new_value,
+            &new_db_name, &new_table_name, &new_table_id,
+            &replication_info.config, error_out)) {
         *error_out = "The change you're trying to make to "
             "`rethinkdb.table_config` has the wrong format. " + *error_out;
         return false;
