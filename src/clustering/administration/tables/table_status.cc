--- conflicted
+++ resolved
@@ -24,6 +24,18 @@
     begin_changefeed_destruction();
 }
 
+const char *convert_status_to_string(server_status_t status) {
+    switch (status) {
+        case server_status_t::BACKFILLING: return "backfilling";
+        case server_status_t::DISCONNECTED: return "disconnected";
+        case server_status_t::READY: return "ready";
+        case server_status_t::TRANSITIONING: return "transitioning";
+        case server_status_t::WAITING_FOR_PRIMARY: return "waiting_for_primary";
+        case server_status_t::WAITING_FOR_QUORUM: return "waiting_for_quorum";
+        case server_status_t::NOTHING: unreachable();
+    }
+}
+
 ql::datum_t convert_shard_status_to_datum(
         const shard_status_t &shard_status,
         admin_identifier_format_t identifier_format,
@@ -44,80 +56,12 @@
         if (replica.second == server_status_t::NOTHING) {
             continue;
         }
-<<<<<<< HEAD
         ql::datum_object_builder_t replica_builder;
         replica_builder.overwrite("server", convert_name_or_uuid_to_datum(
             server_names.at(replica.first).second, replica.first, identifier_format));
-        ql::datum_array_builder_t replica_states_builder(
-            ql::configured_limits_t::unlimited);
-        for (const auto &state : replica.second) {
-            switch (state) {
-                case server_status_t::BACKFILLING:
-                    replica_states_builder.add(ql::datum_t("backfilling"));
-                    break;
-                case server_status_t::DISCONNECTED:
-                    replica_states_builder.add(ql::datum_t("disconnected"));
-                    break;
-                case server_status_t::NOTHING:
-                    // Ignored
-                    break;
-                case server_status_t::READY:
-                    replica_states_builder.add(ql::datum_t("ready"));
-                    break;
-                case server_status_t::TRANSITIONING:
-                    replica_states_builder.add(ql::datum_t("transitioning"));
-                    break;
-                case server_status_t::WAITING_FOR_PRIMARY:
-                    replica_states_builder.add(
-                        ql::datum_t("waiting_for_primary_replica"));
-                    break;
-                case server_status_t::WAITING_FOR_QUORUM:
-                    replica_states_builder.add(
-                        ql::datum_t("waiting_for_quorum"));
-                    break;
-=======
-        ql::datum_t replica_name_or_uuid;
-        if (convert_server_id_to_datum(
-                replica.first,
-                identifier_format,
-                server_config_client,
-                &replica_name_or_uuid,
-                nullptr)) {
-            ql::datum_object_builder_t replica_builder;
-            replica_builder.overwrite("server", std::move(replica_name_or_uuid));
-            ql::datum_t replica_state;
-            switch (replica.second) {
-                case server_status_t::BACKFILLING:
-                    replica_builder.overwrite("state", ql::datum_t("backfilling"));
-                    break;
-                case server_status_t::DISCONNECTED:
-                    replica_builder.overwrite("state", ql::datum_t("disconnected"));
-                    break;
-                case server_status_t::READY:
-                    replica_builder.overwrite("state", ql::datum_t("ready"));
-                    break;
-                case server_status_t::TRANSITIONING:
-                    replica_builder.overwrite("state", ql::datum_t("transitioning"));
-                    break;
-                case server_status_t::WAITING_FOR_PRIMARY:
-                    replica_builder.overwrite(
-                        "state", ql::datum_t("waiting_for_primary_replica"));
-                    break;
-                case server_status_t::WAITING_FOR_QUORUM:
-                    replica_builder.overwrite(
-                        "state", ql::datum_t("waiting_for_quorum"));
-                    break;
-                case server_status_t::NOTHING:
-                    unreachable();
->>>>>>> d481fb7f
-            }
-            replicas_builder.add(std::move(replica_builder).to_datum());
-        }
-        if (!replica_states_builder.empty()) {
-            replica_builder.overwrite(
-                "states", std::move(replica_states_builder).to_datum());
-            replicas_builder.add(std::move(replica_builder).to_datum());
-        }
+        replica_builder.overwrite("state",
+            ql::datum_t(convert_status_to_string(replica.second)));
+        replicas_builder.add(std::move(replica_builder).to_datum());
     }
     shard_builder.overwrite("replicas", std::move(replicas_builder).to_datum());
     return std::move(shard_builder).to_datum();
