--- conflicted
+++ resolved
@@ -353,12 +353,8 @@
                         namespace_directory_metadata_t> *dir,
         admin_identifier_format_t identifier_format,
         const servers_semilattice_metadata_t &server_md,
-<<<<<<< HEAD
-        server_name_client_t *name_client,
+        server_config_client_t *server_config_client,
         table_readiness_t *readiness_out) {
-=======
-        server_config_client_t *server_config_client) {
->>>>>>> 238e026d
     ql::datum_object_builder_t builder;
     builder.overwrite("name", convert_name_to_datum(table_name));
     builder.overwrite("db", db_name_or_uuid);
@@ -419,12 +415,8 @@
         directory_view,
         identifier_format,
         semilattice_view->get().servers,
-<<<<<<< HEAD
-        name_client,
+        server_config_client,
         nullptr);
-=======
-        server_config_client);
->>>>>>> 238e026d
     return true;
 }
 
@@ -474,28 +466,12 @@
             ql::datum_t row = convert_table_status_to_datum(table_name, db_name_or_uuid,
                 table_id, it->second.get_ref().replication_info.get_ref(),
                 backend->directory_view, backend->identifier_format,
-                backend->semilattice_view->get().servers, backend->name_client,
+                backend->semilattice_view->get().servers, backend->server_config_client,
                 &readiness);
 
-<<<<<<< HEAD
             if (readiness >= wait_readiness) {
                 if (status_out != nullptr) {
                     *status_out = row;
-=======
-                actual_readiness = table_readiness_t::finished;
-                for (size_t i = 0; i < repli_info.config.shards.size(); ++i) {
-                    table_readiness_t this_shard_readiness;
-                    convert_table_status_shard_to_datum(
-                        table_id,
-                        repli_info.shard_scheme.get_shard_range(i),
-                        repli_info.config.shards[i],
-                        table_status_backend->directory_view,
-                        admin_identifier_format_t::uuid,   /* irrelevant */
-                        table_status_backend->server_config_client,
-                        ack_checker,
-                        &this_shard_readiness);
-                    actual_readiness = std::min(*actual_readiness, this_shard_readiness);
->>>>>>> 238e026d
                 }
                 return true;
             } else {
