// Copyright 2010-2014 RethinkDB, all rights reserved.
#ifndef CLUSTERING_GENERIC_RAFT_CORE_TCC_
#define CLUSTERING_GENERIC_RAFT_CORE_TCC_

#include "clustering/generic/raft_core.hpp"

#include "arch/runtime/coroutines.hpp"
#include "containers/map_sentries.hpp"

#include "debug.hpp"

template<class state_t>
raft_persistent_state_t<state_t>
raft_persistent_state_t<state_t>::make_initial(
        const state_t &initial_state,
        const raft_config_t &initial_config) {
    raft_persistent_state_t<state_t> ps;
    /* The Raft paper indicates that `current_term` should be initialized to 0 and the
    first log index is 1. */
    ps.current_term = 0;
    ps.voted_for = nil_uuid();
    ps.snapshot_state = initial_state;
    raft_complex_config_t complex_config;
    complex_config.config = initial_config;
    ps.snapshot_config = complex_config;
    ps.log.prev_index = 0;
    ps.log.prev_term = 0;
    return ps;
}

/* TODO: Under the current implementation, if many `raft_member_t`s are created at about
the same time, the first election is likely to deadlock. This will make the unit tests
take longer and increase the latency of things like table creation. We should add a way
for the thing that creates the `raft_member_t`s to "hint" one of them to start an
election right away, while the others wait until the election timeout has passed; this
should make the election work correctly the first time in the typical case. */

template<class state_t>
raft_member_t<state_t>::raft_member_t(
        const raft_member_id_t &_this_member_id,
        raft_storage_interface_t<state_t> *_storage,
        raft_network_interface_t<state_t> *_network,
        const raft_persistent_state_t<state_t> &_persistent_state) :
    this_member_id(_this_member_id),
    storage(_storage),
    network(_network),
    ps(_persistent_state),
    /* Restore state machine from snapshot. */
    committed_state(state_and_config_t(
        ps.log.prev_index,
        ps.snapshot_state,
        ps.snapshot_config)),
    /* We'll update `latest_state` with the contents of the log shortly */
    latest_state(committed_state.get_ref()),
    /* Raft paper, Section 5.2: "When servers start up, they begin as followers." */
    mode(mode_t::follower),
    current_term_leader_id(nil_uuid()),
    /* `last_heard_from_candidate` is set so that we start a new election if we don't
    hear from a candidate or leader within an election timeout of when the constructor is
    called. `last_heard_from_leader` is set so that we don't reject RequestVote RPCs
    because of thinking we have a leader. */
    last_heard_from_candidate(current_microtime()),
    last_heard_from_leader(0),
    /* These must be false initially because we're a follower. */
    readiness_for_change(false),
    readiness_for_config_change(false),
    drainer(new auto_drainer_t),
    /* Setting the `watchdog_timer` to ring every `election_timeout_min_ms` means that
    we'll start a new election after between 1 and 2 election timeouts have passed. This
    is OK. */
    watchdog_timer(new repeating_timer_t(
        election_timeout_min_ms,
        [this]() { this->on_watchdog_timer(); }
        )),
    connected_members_subs(
        new watchable_map_t<raft_member_id_t, std::nullptr_t>::all_subs_t(
            network->get_connected_members(),
            [this](const raft_member_id_t &, const std::nullptr_t *) {
                update_readiness_for_change();
            },
            /* There's no point in running `update_readiness_for_change()` now; we can't
            be ready for change because we're a follower. */
            false))
{
    new_mutex_acq_t mutex_acq(&mutex);
    /* Finish initializing `latest_state` */
    latest_state.apply_atomic_op([&](state_and_config_t *s) -> bool {
        apply_log_entries(s, ps.log, s->log_index + 1, ps.log.get_latest_index());
        return !ps.log.entries.empty();
    });
    DEBUG_ONLY_CODE(check_invariants(&mutex_acq));
}

template<class state_t>
raft_member_t<state_t>::~raft_member_t() {
    /* Now that the destructor has been called, we can safely assume that our public
    methods will not be called. */

    new_mutex_acq_t mutex_acq(&mutex);
    DEBUG_ONLY_CODE(check_invariants(&mutex_acq));

    /* Destroy `watchdog_timer` so that it doesn't start any new actions while we're
    cleaning up. */
    watchdog_timer.reset();

    /* Destroy `drainer` to kill any miscellaneous coroutines that aren't related to
    `candidate_and_leader_coro()`. */
    drainer.reset();

    /* Now kill `candidate_and_leader_coro()`, if it's running */
    if (mode != mode_t::follower) {
        candidate_or_leader_become_follower(&mutex_acq);
    }

    /* All the coroutines have stopped, so we can start calling member destructors. */
}

template<class state_t>
raft_persistent_state_t<state_t> raft_member_t<state_t>::get_state_for_init() {
    /* This implementation deviates from the Raft paper in that we initialize new peers
    joining the cluster by copying the log, snapshot, etc. from an existing peer, instead
    of starting the new peer with a blank state. */
    raft_persistent_state_t<state_t> ps_copy = ps;
    /* Clear `voted_for` since the newly-joining peer will not have voted for anything */
    ps_copy.voted_for = nil_uuid();
    return ps_copy;
}

template<class state_t>
raft_member_t<state_t>::change_lock_t::change_lock_t(
        raft_member_t *parent,
        signal_t *interruptor) :
    mutex_acq(&parent->mutex, interruptor) {
    DEBUG_ONLY_CODE(parent->check_invariants(&mutex_acq));
}

template<class state_t>
raft_member_t<state_t>::change_token_t::change_token_t(
        raft_member_t *_parent,
        raft_log_index_t _index,
        bool _is_config) :
    is_config(_is_config), sentry(&_parent->change_tokens, _index, this) { } 

template<class state_t>
scoped_ptr_t<typename raft_member_t<state_t>::change_token_t>
raft_member_t<state_t>::propose_change(
        change_lock_t *change_lock,
        const typename state_t::change_t &change,
        signal_t *interruptor) {
    assert_thread();
    change_lock->mutex_acq.guarantee_is_holding(&mutex);

    if (!readiness_for_change.get_ref()) {
        return scoped_ptr_t<change_token_t>();
    }
    guarantee(mode == mode_t::leader);

    /* We have to construct the change token before we create the log entry. If we are
    the only member of the cluster, then `leader_append_log_entry()` will commit the
    entry as well as create it; by creating the change token first, we ensure that it
    will get notified if this happens. */
    raft_log_index_t log_index = ps.log.get_latest_index() + 1;
    scoped_ptr_t<change_token_t> change_token(
        new change_token_t(this, log_index, false));

    raft_log_entry_t<state_t> new_entry;
    new_entry.type = raft_log_entry_type_t::regular;
    new_entry.change = boost::optional<typename state_t::change_t>(change);
    new_entry.term = ps.current_term;

    leader_append_log_entry(new_entry, &change_lock->mutex_acq, interruptor);
    guarantee(ps.log.get_latest_index() == log_index);

    DEBUG_ONLY_CODE(check_invariants(&change_lock->mutex_acq));
    return change_token;
}

template<class state_t>
scoped_ptr_t<typename raft_member_t<state_t>::change_token_t>
raft_member_t<state_t>::propose_config_change(
        change_lock_t *change_lock,
        const raft_config_t &new_config,
        signal_t *interruptor) {
    assert_thread();
    change_lock->mutex_acq.guarantee_is_holding(&mutex);

    if (!readiness_for_config_change.get_ref()) {
        return scoped_ptr_t<change_token_t>();
    }
    guarantee(mode == mode_t::leader);
    guarantee(!committed_state.get_ref().config.is_joint_consensus());
    guarantee(!latest_state.get_ref().config.is_joint_consensus());

    raft_log_index_t log_index = ps.log.get_latest_index() + 1;
    scoped_ptr_t<change_token_t> change_token(
        new change_token_t(this, log_index, true));

    /* Raft paper, Section 6: "... the cluster first switches to a [joint consensus
    configuration]" */
    raft_complex_config_t new_complex_config;
    new_complex_config.config = committed_state.get_ref().config.config;
    new_complex_config.new_config = boost::optional<raft_config_t>(new_config);

    raft_log_entry_t<state_t> new_entry;
    new_entry.type = raft_log_entry_type_t::config;
    new_entry.config = boost::optional<raft_complex_config_t>(new_complex_config);
    new_entry.term = ps.current_term;

    leader_append_log_entry(new_entry, &change_lock->mutex_acq, interruptor);
    guarantee(ps.log.get_latest_index() == log_index);

    /* Now that we've put a config entry into the log, we'll have to flip
    `readiness_for_config_change` */
    update_readiness_for_change();
    guarantee(!readiness_for_config_change.get_ref());

    /* When the joint consensus is committed, `leader_continue_reconfiguration()`
    will take care of initiating the second step of the reconfiguration. */

    DEBUG_ONLY_CODE(check_invariants(&change_lock->mutex_acq));
    return change_token;
}

template<class state_t>
void raft_member_t<state_t>::on_rpc(
        const raft_rpc_request_t<state_t> &request,
        signal_t *interruptor,
        raft_rpc_reply_t *reply_out) {
    typedef raft_rpc_request_t<state_t> req_t;
    if (const typename req_t::request_vote_t *request_vote_req =
            boost::get<typename req_t::request_vote_t>(&request.request)) {
        raft_rpc_reply_t::request_vote_t rep;
        on_request_vote_rpc(*request_vote_req, interruptor, &rep);
        reply_out->reply = rep;
    } else if (const typename req_t::install_snapshot_t *install_snapshot_req =
            boost::get<typename req_t::install_snapshot_t>(&request.request)) {
        raft_rpc_reply_t::install_snapshot_t rep;
        on_install_snapshot_rpc(*install_snapshot_req, interruptor, &rep);
        reply_out->reply = rep;
    } else if (const typename req_t::append_entries_t *append_entries_req =
            boost::get<typename req_t::append_entries_t>(&request.request)) {
        raft_rpc_reply_t::append_entries_t rep;
        on_append_entries_rpc(*append_entries_req, interruptor, &rep);
        reply_out->reply = rep;
    } else {
        unreachable();
    }
}

template<class state_t>
void raft_member_t<state_t>::check_invariants(
        const std::set<raft_member_t<state_t> *> &members) {
    /* We acquire each member's mutex to ensure we don't catch them in invalid states */
    std::vector<scoped_ptr_t<new_mutex_acq_t> > mutex_acqs;
    for (raft_member_t<state_t> *member : members) {
        scoped_ptr_t<new_mutex_acq_t> mutex_acq(new new_mutex_acq_t(&member->mutex));
        /* Check each member's invariants individually */
        member->check_invariants(mutex_acq.get());
        mutex_acqs.push_back(std::move(mutex_acq));
    }

    {
        /* Raft paper, Figure 3: "Election Safety: at most one leader can be elected in
        a given term" */
        std::set<raft_term_t> claimed;
        for (raft_member_t<state_t> *member : members) {
            if (member->mode == mode_t::leader) {
                auto pair = claimed.insert(member->ps.current_term);
                guarantee(pair.second, "At most one leader can be elected in a given "
                    "term");
            }
        }
    }

    /* It's impractical to test the Leader Append-Only property described in Figure 3
    because we don't store history, so we can't tell what operations the leader is
    performing on its log. */

    {
        /* Raft paper, Figure 3: "Log Matching: if two logs contain an entry with the
        same index and term, then the logs are identical in all entries up through the
        given index." */
        for (raft_member_t<state_t> *m1 : members) {
            for (raft_member_t<state_t> *m2 : members) {
                bool match_so_far = true;
                for (raft_log_index_t i = std::max(m1->ps.log.prev_index + 1,
                                                   m2->ps.log.prev_index + 1);
                        i <= std::min(m1->ps.log.get_latest_index(),
                                      m2->ps.log.get_latest_index());
                        ++i) {
                    raft_log_entry_t<state_t> e1 = m1->ps.log.get_entry_ref(i);
                    raft_log_entry_t<state_t> e2 = m2->ps.log.get_entry_ref(i);
                    if (e1.term == e2.term) {
                        guarantee(e1.type == e2.type,
                            "Log matching property violated");
                        guarantee(e1.change == e2.change,
                            "Log matching property violated");
                        guarantee(e1.config == e2.config,
                            "Log matching property violated");
                        guarantee(match_so_far,
                            "Log matching property violated");
                    } else {
                        match_so_far = false;
                    }
                }
            }
        }
    }

    /* It's impractical to test the Leader Completeness property because we snapshot log
    entries so quickly that the test would in practice be a no-op. */

    /* Raft paper, Figure 3: "State Machine Safety: if a server has applied a log entry
    at a given index to its state machine, no other server will ever apply a different
    log entry for the same index."
    Since we snapshot log entries immediately, in practice the part of this that's worth
    testing is that if two members have the same snapshot index then they will have the
    same snapshot contents. */
    for (raft_member_t<state_t> *m1 : members) {
        for (raft_member_t<state_t> *m2 : members) {
            if (m1 <= m2) {
                /* Don't make unnecessary checks */
                continue;
            }
            if (m1->ps.log.prev_index == m2->ps.log.prev_index) {
                guarantee(m1->ps.snapshot_state == m2->ps.snapshot_state);
                guarantee(m1->ps.snapshot_config == m2->ps.snapshot_config);
            }
        }
    }
}

template<class state_t>
void raft_member_t<state_t>::on_request_vote_rpc(
        const typename raft_rpc_request_t<state_t>::request_vote_t &request,
        signal_t *interruptor,
        raft_rpc_reply_t::request_vote_t *reply_out) {
    assert_thread();
    new_mutex_acq_t mutex_acq(&mutex, interruptor);
    DEBUG_ONLY_CODE(check_invariants(&mutex_acq));

    /* Raft paper, Section 6: "Servers disregard RequestVote RPCs when they believe a
    current leader exists... Specifically, if a server receives a RequestVote RPC within
    the minimum election timeout of hearing from a current leader, it does not update its
    term or grant its vote."
    Note that if we are a leader, we disregard all RequestVote RPCs, because we
    believe that a current leader (us) exists. */
    if (mode == mode_t::leader ||
            (mode == mode_t::follower && current_microtime() <
                last_heard_from_leader + election_timeout_min_ms * 1000)) {
        debugf("%s disregarding RequestVote RPC\n", uuid_to_str(this_member_id).substr(0,4).c_str());
        reply_out->term = ps.current_term;
        reply_out->vote_granted = false;
        return;
    }

    /* Raft paper, Figure 2: If RPC request or response contains term T > currentTerm:
    set currentTerm = T, convert to follower */
    if (request.term > ps.current_term) {
        update_term(request.term, &mutex_acq);
        if (mode != mode_t::follower) {
            candidate_or_leader_become_follower(&mutex_acq);
        }
        /* Continue processing the RPC as follower */
    }

    /* Raft paper, Figure 2: "Reply false if term < currentTerm" */
    if (request.term < ps.current_term) {
        reply_out->term = ps.current_term;
        reply_out->vote_granted = false;
        DEBUG_ONLY_CODE(check_invariants(&mutex_acq));
        return;
    }

    /* Sanity checks, not explicitly described in the Raft paper. */
    guarantee(request.candidate_id != this_member_id, "We shouldn't be requesting a "
        "vote from ourself.");
    if (mode != mode_t::follower) {
        guarantee(ps.voted_for == this_member_id, "We should have voted for ourself "
            "already.");
    }

    /* Raft paper, Figure 2: "If votedFor is null or candidateId, and candidate's log is
    at least as up-to-date as receiver's log, grant vote */

    /* So if `voted_for` is neither `nil_uuid()` nor `candidate_id`, we don't grant the
    vote */
    if (!ps.voted_for.is_nil() && ps.voted_for != request.candidate_id) {
        reply_out->term = ps.current_term;
        reply_out->vote_granted = false;
        DEBUG_ONLY_CODE(check_invariants(&mutex_acq));
        return;
    }

    /* Raft paper, Section 5.4.1: "Raft determines which of two logs is more up-to-date
    by comparing the index and term of the last entries in the logs. If the logs have
    last entries with different terms, then the log with the later term is more
    up-to-date. If the logs end with the same term, then whichever log is longer is more
    up-to-date." */
    bool candidate_is_at_least_as_up_to_date =
        request.last_log_term > ps.log.get_entry_term(ps.log.get_latest_index()) ||
            (request.last_log_term == ps.log.get_entry_term(ps.log.get_latest_index()) &&
                request.last_log_index >= ps.log.get_latest_index());
    if (!candidate_is_at_least_as_up_to_date) {
        reply_out->term = ps.current_term;
        reply_out->vote_granted = false;
        DEBUG_ONLY_CODE(check_invariants(&mutex_acq));
        return;
    }

    ps.voted_for = request.candidate_id;

    /* Raft paper, Section 5.2: "A server remains in follower state as long as it
    receives valid RPCs from a leader or candidate."
    So candidate RPCs are sufficient to delay the watchdog timer. It's also important
    that we don't delay the watchdog timer for RPCs that we reject because they aren't
    up-to-date; otherwise, you can get a situation where there is only one cluster member
    that is sufficiently up-to-date to be elected leader, but it never stands for
    election because it keeps hearing from other candidates. This is why this line is
    below the `if (!candidate_is_at_least_as_up_to_date)` instead of above it. */
    last_heard_from_candidate = current_microtime();

    /* Raft paper, Figure 2: "Persistent state [is] updated on stable storage before
    responding to RPCs" */
    storage->write_persistent_state(ps, interruptor);

    reply_out->term = ps.current_term;
    reply_out->vote_granted = true;

    DEBUG_ONLY_CODE(check_invariants(&mutex_acq));
}

template<class state_t>
void raft_member_t<state_t>::on_install_snapshot_rpc(
        const typename raft_rpc_request_t<state_t>::install_snapshot_t &request,
        signal_t *interruptor,
        raft_rpc_reply_t::install_snapshot_t *reply_out) {
    assert_thread();
    new_mutex_acq_t mutex_acq(&mutex, interruptor);
    DEBUG_ONLY_CODE(check_invariants(&mutex_acq));

    /* Raft paper, Figure 2: If RPC request or response contains term T > currentTerm:
    set currentTerm = T, convert to follower */
    if (request.term > ps.current_term) {
        update_term(request.term, &mutex_acq);
        if (mode != mode_t::follower) {
            candidate_or_leader_become_follower(&mutex_acq);
        }
        /* Continue processing the RPC as follower */
    }

    /* Raft paper, Figure 13: "Reply immediately if term < currentTerm" */
    if (request.term < ps.current_term) {
        reply_out->term = ps.current_term;
        DEBUG_ONLY_CODE(check_invariants(&mutex_acq));
        return;
    }

    guarantee(request.term == ps.current_term);   /* sanity check */

    /* Raft paper, Section 5.2: "While waiting for votes, a candidate may receive an
    AppendEntries RPC from another server claiming to be leader. If the leader's term
    (included in its RPC) is at least as large as the candidate's current term, then the
    candidate recognizes the leader as legitimate and returns to follower state."
    This implementation also does this in response to install-snapshot RPCs. This is
    because it's conceivably possible that the newly-elected leader will send an
    install-snapshot RPC instead of an append-entries RPC in our implementation. */
    if (mode == mode_t::candidate) {
        candidate_or_leader_become_follower(&mutex_acq);
    }

    /* Raft paper, Section 5.2: "at most one candidate can win the election for a
    particular term"
    If we're leader, then we won the election, so it makes no sense for us to receive an
    RPC from another member that thinks it's leader. */
    guarantee(mode != mode_t::leader);

    /* Raft paper, Section 5.2: "A server remains in follower state as long as it
    receives valid RPCs from a leader or candidate."
    So we should make a note that we received an RPC. */
    last_heard_from_leader = current_microtime();

    /* Recall that `current_term_leader_id` is set to `nil_uuid()` if we haven't seen a
    leader yet this term. */
    if (current_term_leader_id.is_nil()) {
        current_term_leader_id = request.leader_id;
    } else {
        /* Raft paper, Section 5.2: "at most one candidate can win the election for a
        particular term" */
        guarantee(current_term_leader_id == request.leader_id);
    }

    mutex_assertion_t::acq_t log_mutex_acq(&log_mutex);

    /* This implementation deviates from the Raft paper in the order it does things. The
    Raft paper says that the first step should be to save the snapshot, which for us
    would correspond to setting `ps.snapshot_state` and `ps.snapshot_config`. But because
    we only store one snapshot at a time and require that snapshot to be right before the
    start of the log, that doesn't make sense for us. Instead, we save the snapshot if
    and when we update the log. */

    /* Raft paper, Figure 13: "If existing log entry has same index and term as
    snapshot's last included entry, retain log entries following it and reply" */
    if (request.last_included_index <= ps.log.prev_index) {
        /* The proposed snapshot starts at or before our current snapshot. It's
        impossible to check if an existing log entry has the same index and term because
        the snapshot's last included entry is before our most recent entry. But if that's
        the case, we don't need this snapshot, so we can safely ignore it. */
        if (request.last_included_index == ps.log.prev_index) {
            guarantee(request.last_included_term == ps.log.prev_term, "The entry we "
                "shapshotted at was committed, so we shouldn't be receiving a different "
                "committed entry at the same index.");
        }
        reply_out->term = ps.current_term;
        DEBUG_ONLY_CODE(check_invariants(&mutex_acq));
        return;
    } else if (request.last_included_index <= ps.log.get_latest_index() &&
            ps.log.get_entry_term(request.last_included_index) ==
                request.last_included_term) {
        /* Raft paper, Section 7: "If ... the follower receives a snapshot that describes
        a prefix of its log (due to retransmission or by mistake), then log entries
        covered by the snapshot are deleted but entries following the snapshot are still
        valid and must be retained. */
        ps.log.delete_entries_to(request.last_included_index);

        /* Raft paper, Figure 13: "Save snapshot file"
        (We're going slightly out of order, as described above) */
        ps.snapshot_state = request.snapshot_state;
        ps.snapshot_config = request.snapshot_config;
        guarantee(ps.log.prev_index == request.last_included_index);
        guarantee(ps.log.prev_term == request.last_included_term);

        /* This implementation deviates from the Raft paper in that we may update the
        state machine in this situation. The paper implies that we should reply without
        updating the state machine in this case, but it's obviously safe to update the
        committed index in this case, so we do that. */
    } else {
        /* Raft paper, Figure 13: "Discard the entire log" */
        ps.log.entries.clear();

        /* Raft paper, Figure 13: "Save snapshot file"
        (We're going slightly out of order, as described above) */
        ps.snapshot_state = request.snapshot_state;
        ps.snapshot_config = request.snapshot_config;
        ps.log.prev_index = request.last_included_index;
        ps.log.prev_term = request.last_included_term;

        /* Because we modified `ps.log`, we need to update `latest_state` */
        latest_state.set_value_no_equals(state_and_config_t(
            ps.log.prev_index, ps.snapshot_state, ps.snapshot_config));
    }

    /* Raft paper, Figure 13: "Reset state machine using snapshot contents" */
    committed_state.apply_atomic_op([&](state_and_config_t *state_and_config) -> bool {
        /* This conditional doesn't appear in the Raft paper. It will always be true if
        we discarded the entire log, but it will sometimes be false if we only discarded
        part of the log, which is why this implementation needs it. */
        if (request.last_included_index > state_and_config->log_index) {
            state_and_config->log_index = request.last_included_index;
            state_and_config->state = ps.snapshot_state;
            state_and_config->config = ps.snapshot_config;
            return true;
        } else {
            return false;
        }
    });

    /* Raft paper, Figure 2: "Persistent state [is] updated on stable storage before
    responding to RPCs" */
    storage->write_persistent_state(ps, interruptor);

    reply_out->term = ps.current_term;

    DEBUG_ONLY_CODE(check_invariants(&mutex_acq));
}

template<class state_t>
void raft_member_t<state_t>::on_append_entries_rpc(
        const typename raft_rpc_request_t<state_t>::append_entries_t &request,
        signal_t *interruptor,
        raft_rpc_reply_t::append_entries_t *reply_out) {
    assert_thread();
    new_mutex_acq_t mutex_acq(&mutex, interruptor);
    DEBUG_ONLY_CODE(check_invariants(&mutex_acq));

    /* Raft paper, Figure 2: "If RPC request or response contains term T > currentTerm:
    set currentTerm = T, convert to follower" */
    if (request.term > ps.current_term) {
        update_term(request.term, &mutex_acq);
        if (mode != mode_t::follower) {
            candidate_or_leader_become_follower(&mutex_acq);
        }
        /* Continue processing the RPC as follower */
    }

    /* Raft paper, Figure 2: "Reply false if term < currentTerm (SE 5.1)"
    Raft paper, Section 5.1: "If a server receives a request with a stale term number, it
    rejects the request" */
    if (request.term < ps.current_term) {
        debugf("%s on_append_entries_rpc() term out of date\n",
            uuid_to_str(this_member_id).substr(0,4).c_str());
        /* Raft paper, Figure 2: term should be set to "currentTerm, for leader to update
        itself" */
        reply_out->term = ps.current_term;
        reply_out->success = false;
        DEBUG_ONLY_CODE(check_invariants(&mutex_acq));
        return;
    }

    guarantee(request.term == ps.current_term);   /* sanity check */

    /* Raft paper, Section 5.2: "While waiting for votes, a candidate may receive an
    AppendEntries RPC from another server claiming to be leader. If the leader's term
    (included in its RPC) is at least as large as the candidate's current term, then the
    candidate recognizes the leader as legitimate and returns to follower state." */
    if (mode == mode_t::candidate) {
        candidate_or_leader_become_follower(&mutex_acq);
    }

    /* Raft paper, Section 5.2: "at most one candidate can win the election for a
    particular term"
    If we're leader, then we won the election, so it makes no sense for us to receive an
    RPC from another member that thinks it's leader. */
    guarantee(mode != mode_t::leader);

    /* Raft paper, Section 5.2: "A server remains in follower state as long as it
    receives valid RPCs from a leader or candidate."
    So we should make a note that we received an RPC. */
    last_heard_from_leader = current_microtime();

    /* Recall that `current_term_leader_id` is set to `nil_uuid()` if we haven't seen a
    leader yet this term. */
    if (current_term_leader_id.is_nil()) {
        current_term_leader_id = request.leader_id;
    } else {
        /* Raft paper, Section 5.2: "at most one candidate can win the election for a
        particular term" */
        guarantee(current_term_leader_id == request.leader_id);
    }

    mutex_assertion_t::acq_t log_mutex_acq(&log_mutex);

    /* Raft paper, Figure 2: "Reply false if log doesn't contain an entry at prevLogIndex
    whose term matches prevLogTerm" */
    if (request.entries.prev_index > ps.log.get_latest_index() ||
            ps.log.get_entry_term(request.entries.prev_index) !=
                request.entries.prev_term) {
        debugf("%s on_append_entries_rpc() log mismatch\n",
            uuid_to_str(this_member_id).substr(0,4).c_str());
        reply_out->term = ps.current_term;
        reply_out->success = false;
        DEBUG_ONLY_CODE(check_invariants(&mutex_acq));
        return;
    }

    /* Raft paper, Figure 2: "If an existing entry conflicts with a new one (same index
    but different terms), delete the existing entry and all that follow it" */
    bool conflict = false;
    for (raft_log_index_t i = request.entries.prev_index + 1;
            i <= std::min(ps.log.get_latest_index(), request.entries.get_latest_index());
            ++i) {
        if (ps.log.get_entry_term(i) != request.entries.get_entry_term(i)) {
            ps.log.delete_entries_from(i);
            conflict = true;
            break;
        }
    }

    std::string new_entries;
    for (raft_log_index_t i = ps.log.get_latest_index() + 1;
            i <= request.entries.get_latest_index();
            ++i) {
        if (!new_entries.empty()) {
            new_entries += ", ";
        }
        const raft_log_entry_t<state_t> &e = request.entries.get_entry_ref(i);
<<<<<<< HEAD
        if (e.type == raft_log_entry_type_t::regular) {
            new_entries += uuid_to_str(*e.change).substr(0,2);
        } else if (e.type == raft_log_entry_type_t::config) {
=======
        if (e.type == raft_log_entry_t<state_t>::type_t::regular) {
            new_entries += "CHANGE";
        } else if (e.type == raft_log_entry_t<state_t>::type_t::config) {
>>>>>>> 80e96237
            new_entries += "CONFIG";
        } else {
            new_entries += "NOOP";
        }
    }
    if (new_entries.empty()) {
        new_entries = "<none>";
    }
    debugf("%s on_append_entries_rpc() recorded %s\n",
        uuid_to_str(this_member_id).substr(0,4).c_str(),
        new_entries.c_str());

    /* Raft paper, Figure 2: "Append any new entries not already in the log" */
    for (raft_log_index_t i = ps.log.get_latest_index() + 1;
            i <= request.entries.get_latest_index();
            ++i) {
        ps.log.append(request.entries.get_entry_ref(i));
    }

    /* Because we modified `ps.log`, we need to update `latest_state`. */
    latest_state.apply_atomic_op([&](state_and_config_t *s) -> bool {
        if (conflict) {
            /* We deleted some log entries and then appended some. Since we have no way
            of reverting a log entry on a `state_and_config_t`, we have to rewind to the
            last committed state and then apply log entries from there. */
            *s = committed_state.get_ref();
        }
        apply_log_entries(s, ps.log, s->log_index + 1, ps.log.get_latest_index());
        return true;
    });

    /* Raft paper, Figure 2: "If leaderCommit > commitIndex, set commitIndex = min(
    leaderCommit, index of last new entry)" */
    if (request.leader_commit > committed_state.get_ref().log_index) {
        update_commit_index(
            std::min(request.leader_commit, request.entries.get_latest_index()),
            &mutex_acq);
    }

    /* Raft paper, Figure 2: "Persistent state [is] updated on stable storage before
    responding to RPCs" */
    storage->write_persistent_state(ps, interruptor);

    reply_out->term = ps.current_term;
    reply_out->success = true;

    DEBUG_ONLY_CODE(check_invariants(&mutex_acq));
}

template<class state_t>
void raft_member_t<state_t>::check_invariants(
        const new_mutex_acq_t *mutex_acq) {
    assert_thread();
    mutex_acq->guarantee_is_holding(&mutex);

    raft_log_index_t commit_index = committed_state.get_ref().log_index;

    /* Some of these checks are copied directly from LogCabin's list of invariants. */

    /* Checks related to newly-initialized states */
    if (ps.current_term == 0) {
        guarantee(ps.voted_for.is_nil(), "If we're still in term 0, nobody has started "
            "an election, so we shouldn't have voted for anybody.");
        guarantee(ps.log.entries.empty(), "If we're still in term 0, we shouldn't have "
            "any real log entries.");
        guarantee(ps.log.get_latest_index() == 0, "If we're still in term 0, the log "
            "should be empty");
        guarantee(mode == mode_t::follower, "If we're still in term 0, there shouldn't "
            "have been an election, so we should be follower.");
        guarantee(current_term_leader_id.is_nil(), "Term 0 shouldn't have a leader.");
    }
    guarantee((ps.log.prev_index == 0) == (ps.log.prev_term == 0), "There shouldn't be "
        "any log entries in term 0.");

    /* Checks related to the log */
    raft_term_t latest_term_in_log = ps.log.get_entry_term(ps.log.prev_index);
    for (raft_log_index_t i = ps.log.prev_index + 1;
            i <= ps.log.get_latest_index();
            ++i) {
        guarantee(ps.log.get_entry_ref(i).term != 0,
            "There shouldn't be any log entries in term 0.");
        guarantee(ps.log.get_entry_ref(i).term >= latest_term_in_log,
            "Terms of log entries should monotonically increase");
        raft_log_entry_t<state_t> entry = ps.log.get_entry_ref(i);
        latest_term_in_log = entry.term;

        switch (entry.type) {
        case raft_log_entry_type_t::regular:
            guarantee(static_cast<bool>(entry.change), "Regular log entries should "
                "carry changes");
            guarantee(!static_cast<bool>(entry.config), "Regular log entries shouldn't "
                "carry configurations.");
            break;
        case raft_log_entry_type_t::config:
            guarantee(!static_cast<bool>(entry.change), "Configuration log entries "
                "shouldn't carry changes");
            guarantee(static_cast<bool>(entry.config), "Configuration log entries "
                "should carry configurations.");
            break;
        case raft_log_entry_type_t::noop:
            guarantee(!static_cast<bool>(entry.change), "Noop log entries shouldn't "
                "carry changes");
            guarantee(!static_cast<bool>(entry.config), "Noop log entries"
                "shouldn't carry configurations.");
            break;
        default:
            unreachable();
        }
    }
    guarantee(latest_term_in_log <= ps.current_term, "There shouldn't be any log "
        "entries with terms greater than current_term");

    /* Checks related to reconfigurations */
    size_t uncommitted_config_1s = 0, uncommitted_config_2s = 0;
    for (raft_log_index_t i = commit_index + 1; i <= ps.log.get_latest_index(); ++i) {
        raft_log_entry_t<state_t> entry = ps.log.get_entry_ref(i);
        if (entry.type == raft_log_entry_type_t::config) {
            if (entry.config->is_joint_consensus()) {
                ++uncommitted_config_1s;
            } else {
                ++uncommitted_config_2s;
            }
        }
    }
    if (committed_state.get_ref().config.is_joint_consensus()) {
        guarantee(uncommitted_config_1s == 0, "We shouldn't have two overlapping "
            "reconfigurations going on at once");
        guarantee(uncommitted_config_2s <= 1, "We shouldn't have two overlapping "
            "reconfigurations going on at once");
    } else {
        guarantee(uncommitted_config_1s <= 1, "We shouldn't have two overlapping "
            "reconfigurations going on at once");
        guarantee(uncommitted_config_2s == 0, "It's unsafe to go directly from a "
            "non-joint-consensus configuration to a non-joint-consensus configuration");
    }

    /* Checks related to the state machine and commits */
    guarantee(commit_index >= ps.log.prev_index, "All of the log entries in the "
        "snapshot should be committed.");
    guarantee(commit_index <= ps.log.get_latest_index(), "We shouldn't have committed "
        "any entries that aren't in the log yet.");
    {
        state_and_config_t s(ps.log.prev_index, ps.snapshot_state, ps.snapshot_config);
        apply_log_entries(&s, ps.log, ps.log.prev_index + 1, commit_index);
        guarantee(s.state == committed_state.get_ref().state, "State machine should be "
            "equal to snapshot with log entries applied.");
        guarantee(s.config == committed_state.get_ref().config, "Config stored with "
            "state machine should be equal to snapshot with log entries applied.");
        guarantee(s.log_index == committed_state.get_ref().log_index, "Applying the log "
            "entries up to commit_index to the snapshot should cause its log_index to "
            "be equal to commit_index.");
        apply_log_entries(&s, ps.log, commit_index + 1, ps.log.get_latest_index());
        guarantee(s.state == latest_state.get_ref().state);
        guarantee(s.config == latest_state.get_ref().config);
        guarantee(s.log_index == latest_state.get_ref().log_index);
    }
    /* This is a properties that this implementation follows, but it isn't essential
    to Raft, and it would be totally reasonable to change it for performance reasons or
    something. */
    guarantee(ps.log.prev_index == commit_index, "This implementation is supposed to "
        "snapshot changes as soon as they're applied");

    /* Checks related to the follower/candidate/leader roles */
    guarantee((mode == mode_t::leader) == (current_term_leader_id == this_member_id),
        "mode should say we're leader iff current_term_leader_id says we're leader");
    /* We could test that `current_term_leader_id` is non-nil if there are any changes in
    the log for the current term. But this would be false immediately after startup, so
    we'd need an extra flag to detect that, and that's more work than it's worth. */
    guarantee(leader_drainer.has() == (mode != mode_t::follower),
        "candidate_and_leader_coro() should be running unless we're a follower");
    switch (mode) {
    case mode_t::follower:
        guarantee(match_indexes.empty(), "If we're a follower, `match_indexes` should "
            "be empty.");
        break;
    case mode_t::candidate:
        guarantee(current_term_leader_id.is_nil(), "if we have a leader we shouldn't be "
            "having an election");
        guarantee(ps.voted_for == this_member_id, "if we're a candidate we should have "
            "voted for ourself");
        guarantee(match_indexes.empty(), "If we're a candidate, `match_indexes` should "
            "be empty.");
        break;
    case mode_t::leader:
        guarantee(ps.voted_for == this_member_id, "if we're a leader we should have "
            "voted for ourself");
        guarantee(latest_term_in_log == ps.current_term, "if we're a leader we should "
            "have put at least the initial noop entry in the log");
        guarantee(match_indexes.at(this_member_id) == ps.log.get_latest_index(),
            "If we're a leader, `match_indexes` should contain an up-to-date entry for "
            "ourselves.");
        break;
    default:
        unreachable();
    }
}

template<class state_t>
void raft_member_t<state_t>::on_watchdog_timer() {
    if (mode != mode_t::follower) {
        /* If we're already a candidate or leader, there's no need for this. Candidates
        have their own mechanism for retrying stuck elections. */
        return;
    }
    microtime_t now = current_microtime();
    microtime_t last_heard = std::max(last_heard_from_leader, last_heard_from_candidate);
    if (last_heard > now) {
        /* System clock went in reverse. This is possible because `current_microtime()`
        estimates wall-clock time, not real time. Reset `last_heard_from_*` to ensure
        that we'll still start an election in a reasonable amount of time if we don't
        hear from a leader. */
        last_heard_from_leader = last_heard_from_candidate = now;
        return;
    }
    /* Raft paper, Section 5.2: "If a follower receives no communication over a period of
    time called the election timeout, then it assumes there is no viable leader and
    begins an election to choose a new leader." */
    if (last_heard < now - election_timeout_min_ms * 1000) {
        /* We shouldn't block in this callback, so we immediately spawn a coroutine */
        auto_drainer_t::lock_t keepalive(drainer.get());
        coro_t::spawn_sometime([this, now, keepalive /* important to capture */]() {
            try {
                scoped_ptr_t<new_mutex_acq_t> mutex_acq(
                    new new_mutex_acq_t(&mutex, keepalive.get_drain_signal()));
                DEBUG_ONLY_CODE(this->check_invariants(mutex_acq.get()));
                /* Double-check that nothing has changed while the coroutine was
                spawning. */
                if (mode != mode_t::follower) {
                    return;
                }
                microtime_t last_heard_2 =
                    std::max(last_heard_from_leader, last_heard_from_candidate);
                if (last_heard_2 >= now - election_timeout_min_ms * 1000) {
                    return;
                }
                if (!latest_state.get_ref().config.is_valid_leader(this_member_id)) {
                    return;
                }
                /* Begin an election */
                guarantee(!leader_drainer.has());
                leader_drainer.init(new auto_drainer_t);
                coro_t::spawn_sometime(std::bind(
                    &raft_member_t<state_t>::candidate_and_leader_coro,
                    this,
                    mutex_acq.release(),
                    auto_drainer_t::lock_t(leader_drainer.get())));
            } catch (interrupted_exc_t) {
                /* If `keepalive.get_drain_signal()` fires, the `raft_member_t` is being
                destroyed, so don't start an election. */
            }
        });
    }
}

template<class state_t>
void raft_member_t<state_t>::apply_log_entries(
        state_and_config_t *state_and_config,
        const raft_log_t<state_t> &log,
        raft_log_index_t first,
        raft_log_index_t last) {
    guarantee(state_and_config->log_index + 1 == first);
    for (raft_log_index_t i = first; i <= last; ++i) {
        const raft_log_entry_t<state_t> &e = log.get_entry_ref(i);
        switch (e.type) {
            case raft_log_entry_type_t::regular:
                state_and_config->state.apply_change(*e.change);
                break;
            case raft_log_entry_type_t::config:
                state_and_config->config = *e.config;
                break;
            case raft_log_entry_type_t::noop:
                break;
            default: unreachable();
        }
        ++state_and_config->log_index;
    }
}

template<class state_t>
void raft_member_t<state_t>::update_term(
        raft_term_t new_term,
        const new_mutex_acq_t *mutex_acq) {
    mutex_acq->guarantee_is_holding(&mutex);

    guarantee(new_term > ps.current_term);
    ps.current_term = new_term;

    /* In Figure 2, `votedFor` is defined as "candidateId that received vote in
    current term (or null if none)". So when the current term changes, we have to
    update `voted_for`. */
    ps.voted_for = nil_uuid();

    /* The same logic applies to `current_term_leader_id`. */
    current_term_leader_id = nil_uuid();
}

template<class state_t>
void raft_member_t<state_t>::update_commit_index(
        raft_log_index_t new_commit_index,
        const new_mutex_acq_t *mutex_acq) {
    mutex_acq->guarantee_is_holding(&mutex);

    raft_log_index_t old_commit_index = committed_state.get_ref().log_index;
    guarantee(new_commit_index > old_commit_index);

    /* Raft paper, Figure 2: "If commitIndex > lastApplied: increment lastApplied, apply
    log[lastApplied] to state machine"
    If we are leader, updating `committed_state` will trigger several events:
      * It will notify any running instances of `leader_send_updates()` to send the new
        commit index to the followers.
      * If the newly-committed state is a joint consensus state, it will wake
        `candidate_and_leader_coro()` to start the second phase of the reconfiguration.
    */
    committed_state.apply_atomic_op([&](state_and_config_t *state_and_config) -> bool {
        apply_log_entries(state_and_config, ps.log,
            state_and_config->log_index + 1, new_commit_index);
        return true;
    });

    /* Notify any change tokens that were waiting on this commit */
    for (auto it = change_tokens.begin();
            it != change_tokens.upper_bound(new_commit_index);) {
        /* We might remove the entry from the map, which would invalidate the iterator.
        So we have to increment the iterator now. */
        change_token_t *token = it->second;
        ++it;
        /* If the change token corresponds to a configuration change, it's not finished
        until both phases of the config change have been committed. */
        if (token->is_config && committed_state.get_ref().config.is_joint_consensus()) {
            /* We committed the first part of the config change, but not the second. */
            continue;
        }
        token->pulse(true);
        /* This removes it from the map */
        token->sentry.reset();
    }

    /* Take a snapshot as described in Section 7. We can snapshot any time we like; this
    implementation currently snapshots after every change. If the `state_t` ever becomes
    large enough that flushing it to disk is expensive, we could delay snapshotting until
    many changes have accumulated. (We'd also have to add a mechanism to add entries to
    the log on disk without rewriting the whole on-disk persistent state, or there
    wouldn't be any performance benefits.) */
    ps.snapshot_state = committed_state.get_ref().state;
    ps.snapshot_config = committed_state.get_ref().config;
    /* This automatically updates `ps.log.prev_index` and `ps.log.prev_term`,
    which are equivalent to the "last included index" and "last included term"
    described in Section 7 of the Raft paper. */
    ps.log.delete_entries_to(committed_state.get_ref().log_index);

    /* If we just committed the second step of a config change, then we might need to
    flip `readiness_for_config_change` */
    update_readiness_for_change();
}

template<class state_t>
void raft_member_t<state_t>::leader_update_match_index(
        raft_member_id_t key,
        raft_log_index_t new_value,
        const new_mutex_acq_t *mutex_acq,
        signal_t *interruptor) {
    guarantee(mode == mode_t::leader);
    mutex_acq->guarantee_is_holding(&mutex);

    auto it = match_indexes.find(key);
    guarantee(it != match_indexes.end());
    guarantee(it->second <= new_value);
    it->second = new_value;

    debugf("%s leader_update_match_index for %s to %d\n",
        uuid_to_str(this_member_id).substr(0,4).c_str(),
        uuid_to_str(key).substr(0,4).c_str(),
        static_cast<int>(new_value));

    /* Raft paper, Figure 2: "If there exists an N such that N > commitIndex, a majority
    of matchIndex[i] >= N, and log[N].term == currentTerm: set commitIndex = N" */
    raft_log_index_t old_commit_index = committed_state.get_ref().log_index;
    raft_log_index_t new_commit_index = old_commit_index;
    for (raft_log_index_t n = old_commit_index + 1;
            n <= ps.log.get_latest_index(); ++n) {
        if (ps.log.get_entry_term(n) != ps.current_term) {
            continue;
        }
        std::set<raft_member_id_t> approving_members;
        for (auto const &pair : match_indexes) {
            if (pair.second >= n) {
                approving_members.insert(pair.first);
            }
        }
        if (latest_state.get_ref().config.is_quorum(approving_members)) {
            new_commit_index = n;
        } else {
            /* If this log entry isn't approved, no later log entry can possibly be
            approved either */
            break;
        }
    }
    debugf("%s commit_index %d -> %d\n",
        uuid_to_str(this_member_id).substr(0,4).c_str(),
        static_cast<int>(old_commit_index),
        static_cast<int>(new_commit_index));
    if (new_commit_index != old_commit_index) {
        update_commit_index(new_commit_index, mutex_acq);
        storage->write_persistent_state(ps, interruptor);
    }
}

template<class state_t>
void raft_member_t<state_t>::update_readiness_for_change() {
    /* We're ready for changes if we're the leader and in contact with a majority of the
    cluster. We're ready for config changes if the above conditions are true plus we're
    also not in the middle of a config change. */
    if (mode == mode_t::leader) {
        std::set<raft_member_id_t> peers;
        network->get_connected_members()->read_all(
            [&](const raft_member_id_t &member_id, const std::nullptr_t *) {
                peers.insert(member_id);
            });
        if (latest_state.get_ref().config.is_quorum(peers)) {
            readiness_for_change.set_value(true);
            readiness_for_config_change.set_value(
                !committed_state.get_ref().config.is_joint_consensus() &&
                !latest_state.get_ref().config.is_joint_consensus());
            return;
        }
    }
    readiness_for_change.set_value(false);
    readiness_for_config_change.set_value(false);
    while (!change_tokens.empty()) {
        change_tokens.begin()->second->pulse(false);
        /* This will remove the change token from the map */
        change_tokens.begin()->second->sentry.reset();
    }
}

template<class state_t>
void raft_member_t<state_t>::candidate_or_leader_become_follower(
        const new_mutex_acq_t *mutex_acq) {
    mutex_acq->guarantee_is_holding(&mutex);
    guarantee(mode == mode_t::candidate || mode == mode_t::leader);
    guarantee(leader_drainer.has());

    /* This will interrupt `candidate_and_leader_coro()` and block until it exits */
    leader_drainer.reset();

    /* `candidate_and_leader_coro()` should have reset `mode` when it exited */
    guarantee(mode == mode_t::follower);
}

template<class state_t>
void raft_member_t<state_t>::candidate_and_leader_coro(
        new_mutex_acq_t *mutex_acq_on_heap,
        auto_drainer_t::lock_t leader_keepalive) {
    scoped_ptr_t<new_mutex_acq_t> mutex_acq(mutex_acq_on_heap);
    guarantee(mode == mode_t::follower);
    mutex_acq->guarantee_is_holding(&mutex);
    leader_keepalive.assert_is_holding(leader_drainer.get());

    /* Raft paper, Section 5.2: "To begin an election, a follower increments its current
    term and transitions to candidate state." */
    update_term(ps.current_term + 1, mutex_acq.get());
    /* `update_term()` changed `ps`, but we don't need to flush to stable storage
    immediately, because `candidate_run_election()` will do it. */

    debugf("%s begin first election (term = %d)\n",
        uuid_to_str(this_member_id).substr(0,4).c_str(),
        static_cast<int>(ps.current_term));

    mode = mode_t::candidate;

    /* While we're candidate or leader, we'll never update our log in response to an RPC.
    */
    mutex_assertion_t::acq_t log_mutex_acq(&log_mutex);

    /* This `try` block is to catch `interrupted_exc_t` */
    try {
        /* The first election won't necessarily succeed. So we loop until either we
        become leader or we are interrupted. */
        while (true) {
            signal_timer_t election_timeout;
            election_timeout.start(
                /* Choose a random timeout between `election_timeout_min_ms` and
                `election_timeout_max_ms`. */
                election_timeout_min_ms +
                    randuint64(election_timeout_max_ms - election_timeout_min_ms));
            bool elected = candidate_run_election(&mutex_acq, &election_timeout,
                leader_keepalive.get_drain_signal());
            if (elected) {
                guarantee(mode == mode_t::leader);
                break;   /* exit the loop */
            } else {
                guarantee(election_timeout.is_pulsed());
                /* Raft paper, Section 5.2: "... if many followers become candidates at
                the same time, votes could be split so that no candidate obtains a
                majority. When this happens, each candidate will time out and start a new
                election by incrementing its term and initiating another round of
                RequestVote RPCs." */
                update_term(ps.current_term + 1, mutex_acq.get());
                /* Go around the `while`-loop again. */
                debugf("%s election timeout (term = %d)\n",
                    uuid_to_str(this_member_id).substr(0,4).c_str(),
                    static_cast<int>(ps.current_term));
            }
        }

        debugf("%s elected\n", uuid_to_str(this_member_id).substr(0,4).c_str());

        /* We got elected. */
        guarantee(mode == mode_t::leader);

        guarantee(current_term_leader_id.is_nil());
        current_term_leader_id = this_member_id;

        /* Now that `mode` has switched to `mode_leader`, we might need to flip
        `readiness_for_change`. */
        update_readiness_for_change();

        /* Raft paper, Section 5.3: "When a leader first comes to power, it initializes
        all nextIndex values to the index just after the last one in its log"
        It's important to do this before we append the no-op to the log, so that we
        replicate the no-op on the first try instead of having to try twice. */
        raft_log_index_t initial_next_index = ps.log.get_latest_index() + 1;

        /* Now that we are leader, initialize `match_indexes`. For now we just fill in
        the entry for ourselves; `leader_spawn_update_coros()` will handle filling in the
        entries for the other members of the cluster. */
        guarantee(match_indexes.empty(), "When we were not leader, `match_indexes` "
            "should have been empty.");
        match_indexes[this_member_id] = ps.log.get_latest_index();

        /* Raft paper, Section 8: "[Raft has] each leader commit a blank no-op entry into
        the log at the start of its term."
        This is to ensure that we'll commit any entries that are possible to commit,
        since we can't commit entries from earlier terms except by committing an entry
        from our own term. */
        {
            raft_log_entry_t<state_t> new_entry;
            new_entry.type = raft_log_entry_type_t::noop;
            new_entry.term = ps.current_term;
            leader_append_log_entry(new_entry, mutex_acq.get(),
                leader_keepalive.get_drain_signal());
        }

        /* `update_drainers` contains an `auto_drainer_t` for each running instance of
        `leader_send_updates()`. */
        std::map<raft_member_id_t, scoped_ptr_t<auto_drainer_t> > update_drainers;

        while (true) {

            /* This will spawn instances of `leader_send_updates()`. The instances of
            `leader_send_updates()` will then take care of sending append-entries RPCs to
            the other members of the cluster, including the initial empty append-entries
            RPC. */
            leader_spawn_update_coros(
                initial_next_index,
                &update_drainers,
                mutex_acq.get());

            /* Check if there is a committed joint consensus configuration but no entry
            in the log for the second phase of the config change. If this is the case,
            then we will add an entry. Also check if we have just committed a config in
            which we are no longer leader, in which case we need to step down. */
            leader_continue_reconfiguration(
                mutex_acq.get(),
                leader_keepalive.get_drain_signal());

            /* Block until either a new entry is appended to the log or a new entry is
            committed. If a new entry is appended to the log, we might need to re-run
            `leader_spawn_update_coros()`; if a new entry is committed, we might need to
            re-run `leader_continue_reconfiguration()`. */
            {
                raft_log_index_t latest_log_index = latest_state.get_ref().log_index;

                /* Release the mutex while blocking so that we can receive RPCs */
                DEBUG_ONLY_CODE(check_invariants(mutex_acq.get()));
                mutex_acq.reset();

                run_until_satisfied_2(
                    committed_state.get_watchable(),
                    latest_state.get_watchable(),
                    [&](const state_and_config_t &cs, const state_and_config_t &ls)
                            -> bool {
                        if (cs.config.is_joint_consensus() &&
                                ls.config.is_joint_consensus()) {
                            /* The fact that `cs.config` is a joint consensus indicates
                            that we recently committed a joint consensus configuration.
                            The fact that `ls.config` is a joint consensus means that we
                            haven't put the second phase of the reconfiguration into the
                            log yet. So we should do that now. */
                            return true;
                        }
                        if (ls.log_index > latest_log_index) {
                            /* Something new was appended to the log. We should go check
                            if it was a configuration change. */
                            return true;
                        }
                        return false;
                    },
                    leader_keepalive.get_drain_signal());

                /* Reacquire the mutex. Note that if `wait_interruptible()` throws
                `interrupted_exc_t`, we won't reacquire the mutex. This is by design;
                probably `candidate_or_leader_become_follower()` is holding the mutex. */
                mutex_acq.init(
                    new new_mutex_acq_t(&mutex, leader_keepalive.get_drain_signal()));
                DEBUG_ONLY_CODE(check_invariants(mutex_acq.get()));
            }
        }

    } catch (interrupted_exc_t) {
        /* This means either the `raft_member_t` is being destroyed, or we were told to
        revert to follower state. In either case we do the same thing. */
    }

    mode = mode_t::follower;

    /* `match_indexes` is supposed to be empty when we're not leader. This rule isn't
    strictly necessary; it's basically a sanity check. */
    match_indexes.clear();

    /* Now that `mode` has switched to `mode_leader`, we might need to flip
    `readiness_for_change`. */
    update_readiness_for_change();
}

template<class state_t>
bool raft_member_t<state_t>::candidate_run_election(
        scoped_ptr_t<new_mutex_acq_t> *mutex_acq,
        signal_t *cancel_signal,
        signal_t *interruptor) {
    (*mutex_acq)->guarantee_is_holding(&mutex);
    guarantee(mode == mode_t::candidate);

    std::set<raft_member_id_t> votes_for_us;
    cond_t we_won_the_election;

    /* Raft paper, Section 5.2: "It then votes for itself." */
    ps.voted_for = this_member_id;
    votes_for_us.insert(this_member_id);
    if (latest_state.get_ref().config.is_quorum(votes_for_us)) {
        /* In some degenerate cases, like if the cluster has only one node, then
        our own vote might be enough to be elected. */
        we_won_the_election.pulse();
    }

    /* Flush to stable storage so we don't forget we voted for ourself. I'm not sure if
    this is strictly necessary. */
    storage->write_persistent_state(ps, interruptor);

    /* Raft paper, Section 5.2: "[The candidate] issues RequestVote RPCs in parallel to
    each of the other servers in the cluster." */
    std::set<raft_member_id_t> peers = latest_state.get_ref().config.get_all_members();
    scoped_ptr_t<auto_drainer_t> request_vote_drainer(new auto_drainer_t);
    for (const raft_member_id_t &peer : peers) {
        if (peer == this_member_id) {
            /* Don't request a vote from ourself */
            continue;
        }

        auto_drainer_t::lock_t request_vote_keepalive(request_vote_drainer.get());
        coro_t::spawn_sometime([this, &votes_for_us, &we_won_the_election, peer,
                request_vote_keepalive /* important to capture */]() {
            try {
                while (true) {
                    /* Don't bother trying to send an RPC until the peer is present in
                    `get_connected_members()`. */
                    network->get_connected_members()->run_key_until_satisfied(peer,
                        [](const std::nullptr_t *x) { return x != nullptr; },
                        request_vote_keepalive.get_drain_signal());

                    /* We're not holding the lock, but it's still safe to access these
                    member variables because they can't change while we're in candidate
                    state. */
                    typename raft_rpc_request_t<state_t>::request_vote_t request;
                    request.term = ps.current_term;
                    request.candidate_id = this_member_id;
                    request.last_log_index = ps.log.get_latest_index();
                    request.last_log_term =
                        ps.log.get_entry_term(ps.log.get_latest_index());
                    raft_rpc_request_t<state_t> request_wrapper;
                    request_wrapper.request = request;

                    raft_rpc_reply_t reply_wrapper;
                    bool ok = network->send_rpc(peer, request_wrapper,
                        request_vote_keepalive.get_drain_signal(), &reply_wrapper);

                    if (!ok) {
                        /* Raft paper, Section 5.1: "Servers retry RPCs if they do not
                        receive a response in a timely manner" */
                        continue;
                    }

                    const raft_rpc_reply_t::request_vote_t *reply =
                        boost::get<raft_rpc_reply_t::request_vote_t>(
                            &reply_wrapper.reply);
                    guarantee(reply != nullptr, "Got wrong type of RPC response");

                    {
                        new_mutex_acq_t mutex_acq_2(
                            &mutex, request_vote_keepalive.get_drain_signal());
                        DEBUG_ONLY_CODE(this->check_invariants(&mutex_acq_2));
                        /* We might soon be leader, but we shouldn't be leader quite yet
                        */
                        guarantee(mode == mode_t::candidate);

                        if (this->candidate_or_leader_note_term(
                                reply->term, &mutex_acq_2)) {
                            /* We got a response with a higher term than our current
                            term. `candidate_and_leader_coro()` will be interrupted soon.
                            */
                            return;
                        }

                        if (reply->vote_granted) {
                            votes_for_us.insert(peer);
                            /* Raft paper, Section 5.2: "A candidate wins an election if
                            it receives votes from a majority of the servers in the full
                            cluster for the same term." */
                            if (latest_state.get_ref().config.is_quorum(votes_for_us)) {
                                we_won_the_election.pulse_if_not_already_pulsed();
                            }
                            break;
                        }

                        /* Mutex is released here, so we don't hold it while sleeping */
                    }

                    /* If they didn't grant the vote, just keep pestering them until they
                    do or we are interrupted. This is necessary because followers will
                    temporarily reject votes if they have heard from a current leader
                    recently, so they might reject a vote and then later accept it in the
                    same term. But before we retry, we wait a bit, to avoid putting too
                    much traffic on the network. */
                    nap(heartbeat_interval_ms,
                        request_vote_keepalive.get_drain_signal());
                }

            } catch (interrupted_exc_t) {
                /* Ignore since we're in a coroutine */
                return;
            }
        });
    }

    /* Release the mutex while we block. This is important because we might get an
    append-entries RPC, and we need to let it acquire the mutex so it can call
    `candidate_or_leader_become_follower()` if necessary. */
    mutex_acq->reset();

    /* Raft paper, Section 5.2: "A candidate continues in this state until one of three
    things happens: (a) it wins the election, (b) another server establishes itself as
    leader, or (c) a period of time goes by with no winner."
    If (b) or (c) happens then `candidate_and_leader_coro()` will pulse `interruptor`. */
    wait_any_t waiter(&we_won_the_election, cancel_signal);
    wait_interruptible(&waiter, interruptor);

    mutex_acq->init(new new_mutex_acq_t(&mutex, interruptor));
    DEBUG_ONLY_CODE(check_invariants(mutex_acq->get()));

    if (we_won_the_election.is_pulsed()) {
        /* Make sure that any ongoing request-vote coroutines stop, because they assert
        `mode == mode_t::candidate`. */
        request_vote_drainer.reset();
        mode = mode_t::leader;
        return true;
    } else {
        return false;
    }
    /* Here `request_vote_drainer` is destroyed, so we won't exit until all of the
    coroutines we spawned have stopped, regardless of whether we won the election or not.
    */
}

template<class state_t>
void raft_member_t<state_t>::leader_spawn_update_coros(
        raft_log_index_t initial_next_index,
        std::map<raft_member_id_t, scoped_ptr_t<auto_drainer_t> > *update_drainers,
        const new_mutex_acq_t *mutex_acq) {
    mutex_acq->guarantee_is_holding(&mutex);
    guarantee(mode == mode_t::leader);

    /* Calculate the new configuration */
    std::set<raft_member_id_t> peers = latest_state.get_ref().config.get_all_members();

    /* Spawn coroutines as necessary */
    for (const raft_member_id_t &peer : peers) {
        if (peer == this_member_id) {
            /* We don't need to send updates to ourself */
            continue;
        }
        if (update_drainers->count(peer) == 1) {
            /* We already have a coroutine for this one */
            continue;
        }
        /* Raft paper, Figure 2: "[matchIndex is] initialized to 0" */
        match_indexes.insert(std::make_pair(peer, 0));

        scoped_ptr_t<auto_drainer_t> update_drainer(new auto_drainer_t);
        auto_drainer_t::lock_t update_keepalive(update_drainer.get());
        (*update_drainers)[peer] = std::move(update_drainer);
        coro_t::spawn_sometime(std::bind(&raft_member_t::leader_send_updates, this,
            peer,
            initial_next_index,
            update_keepalive));
    }

    /* Kill coroutines as necessary */
    for (auto it = update_drainers->begin(); it != update_drainers->end();
            ++it) {
        raft_member_id_t peer = it->first;
        guarantee(peer != this_member_id, "We shouldn't have spawned a coroutine to "
            "send updates to ourself");
        if (peers.count(peer) == 1) {
            /* `peer` is still a member of the cluster, so the coroutine should stay
            alive */
            continue;
        }
        auto jt = it;
        ++jt;
        /* This will block until the update coroutine stops */
        update_drainers->erase(it);
        it = jt;
        match_indexes.erase(peer);
    }
}

template<class state_t>
void raft_member_t<state_t>::leader_send_updates(
        const raft_member_id_t &peer,
        raft_log_index_t initial_next_index,
        auto_drainer_t::lock_t update_keepalive) {
    try {
        guarantee(peer != this_member_id);
        guarantee(mode == mode_t::leader);
        guarantee(match_indexes.count(peer) == 1);
        scoped_ptr_t<new_mutex_acq_t> mutex_acq(
            new new_mutex_acq_t(&mutex, update_keepalive.get_drain_signal()));
        DEBUG_ONLY_CODE(check_invariants(mutex_acq.get()));

        /* `next_index` corresponds to the entry for this peer in the `nextIndex` map
        described in Figure 2 of the Raft paper. */
        raft_log_index_t next_index = initial_next_index;

        /* `member_commit_index` tracks the last value of `commit_index` we sent to the
        member. It doesn't correspond to anything in the Raft paper. This implementation
        deviates from the Raft paper slightly in that when the leader commits a log
        entry, it immediately sends an append-entries RPC so that clients can commit the
        log entry too, instead of waiting for the next heartbeat to tell the clients it's
        time to commit. This allows the latency of a transaction to be much shorter than
        the heartbeat interval. */
        raft_log_index_t member_commit_index = 0;

        /* Raft paper, Figure 2: "Upon election: send initial empty AppendEntries RPCs
        (heartbeat) to each server"
        Setting `send_even_if_empty` will ensure that we send an RPC immediately. */
        bool send_even_if_empty = true;

        /* This implementation deviates slightly from the Raft paper in that the initial
        message may not be an empty append-entries RPC. Because `leader_send_updates()`
        runs in its own coroutine, it's possible that entries may be appended to the log
        (or even committed, although this is unlikely) between when we are elected as
        leader and when we go to send initial messages. So we could send an
        append-entries RPC that isn't empty, or even an install-snapshot RPC. This is OK
        because if our implementation is a candidate and receives an install-snapshot RPC
        for the current term, it will revert to follower just as if it had received an
        append-entries RPC.

        This is in a loop because after we send the initial RPC, we'll block until it's
        time to send another update, and then go around the loop again. */
        while (true) {
            signal_timer_t heartbeat_timer;
            heartbeat_timer.start(heartbeat_interval_ms);

            /* Don't bother trying to send an RPC until the peer is present in
            `get_connected_members()`. */
            DEBUG_ONLY_CODE(check_invariants(mutex_acq.get()));
            mutex_acq.reset();
            network->get_connected_members()->run_key_until_satisfied(peer,
                [](const std::nullptr_t *x) { return x != nullptr; },
                update_keepalive.get_drain_signal());
            mutex_acq.init(
                new new_mutex_acq_t(&mutex, update_keepalive.get_drain_signal()));
            DEBUG_ONLY_CODE(check_invariants(mutex_acq.get()));

            if (next_index <= ps.log.prev_index) {
                /* The peer's log ends before our log begins. So we have to send an
                install-snapshot RPC instead of an append-entries RPC. */

                typename raft_rpc_request_t<state_t>::install_snapshot_t request;
                request.term = ps.current_term;
                request.leader_id = this_member_id;
                request.last_included_index = ps.log.prev_index;
                request.last_included_term = ps.log.prev_term;
                /* TODO: Maybe we should send `committed_state` instead of the snapshot.
                Under the current implementation, they will always be the same; but if we
                were to allow the snapshot to lag behind the committed state, sending
                `committed_state` would help the follower catch up faster. */
                request.snapshot_state = ps.snapshot_state;
                request.snapshot_config = ps.snapshot_config;
                raft_rpc_request_t<state_t> request_wrapper;
                request_wrapper.request = request;

                raft_rpc_reply_t reply_wrapper;
                DEBUG_ONLY_CODE(check_invariants(mutex_acq.get()));
                mutex_acq.reset();
                bool ok = network->send_rpc(peer, request_wrapper,
                    update_keepalive.get_drain_signal(), &reply_wrapper);
                mutex_acq.init(
                    new new_mutex_acq_t(&mutex, update_keepalive.get_drain_signal()));
                DEBUG_ONLY_CODE(check_invariants(mutex_acq.get()));

                if (!ok) {
                    /* Raft paper, Section 5.1: "Servers retry RPCs if they do not
                    receive a response in a timely manner"
                    This implementation deviates from the Raft paper slightly in that we
                    don't retry the exact same RPC necessarily. If the snapshot has been
                    updated, we could send a newer snapshot on our next try. */
                    continue;
                }

                const raft_rpc_reply_t::install_snapshot_t *reply =
                    boost::get<raft_rpc_reply_t::install_snapshot_t>(
                        &reply_wrapper.reply);
                guarantee(reply != nullptr, "Got wrong type of RPC response");

                if (candidate_or_leader_note_term(reply->term, mutex_acq.get())) {
                    /* We got a reply with a higher term than our term.
                    `candidate_and_leader_coro()` will be interrupted soon. */
                    return;
                }

                next_index = request.last_included_index + 1;
                leader_update_match_index(
                    peer,
                    request.last_included_index,
                    mutex_acq.get(),
                    update_keepalive.get_drain_signal());
                send_even_if_empty = false;

            } else if (next_index <= ps.log.get_latest_index() ||
                    member_commit_index < committed_state.get_ref().log_index ||
                    send_even_if_empty) {
                /* The peer's log ends right where our log begins, or in the middle of
                our log. Send an append-entries RPC. */

                typename raft_rpc_request_t<state_t>::append_entries_t request;
                request.term = ps.current_term;
                request.leader_id = this_member_id;
                request.entries = ps.log;
                if (next_index > ps.log.prev_index + 1) {
                    request.entries.delete_entries_to(next_index - 1);
                }
                request.leader_commit = committed_state.get_ref().log_index;
                raft_rpc_request_t<state_t> request_wrapper;
                request_wrapper.request = request;

                raft_rpc_reply_t reply_wrapper;
                DEBUG_ONLY_CODE(check_invariants(mutex_acq.get()));
                mutex_acq.reset();
                bool ok = network->send_rpc(peer, request_wrapper,
                    update_keepalive.get_drain_signal(), &reply_wrapper);
                mutex_acq.init(
                    new new_mutex_acq_t(&mutex, update_keepalive.get_drain_signal()));
                DEBUG_ONLY_CODE(check_invariants(mutex_acq.get()));

                if (!ok) {
                    /* Raft paper, Section 5.1: "Servers retry RPCs if they do not
                    receive a response in a timely manner"
                    This implementation deviates from the Raft paper slightly in that we
                    don't retry the exact same RPC necessarily. If more entries have been
                    added to the log, the RPC we retry will include those new entries; or
                    if the peer falls too far behind, we might send an install-snapshot
                    RPC next time. */
                    continue;
                }

                const raft_rpc_reply_t::append_entries_t *reply =
                    boost::get<raft_rpc_reply_t::append_entries_t>(
                        &reply_wrapper.reply);
                guarantee(reply != nullptr, "Got wrong type of RPC response");

                if (candidate_or_leader_note_term(reply->term, mutex_acq.get())) {
                    /* We got a reply with a higher term than our term.
                    `candidate_and_leader_coro()` will be interrupted soon. */
                    return;
                }

                if (reply->success) {
                    /* Raft paper, Figure 2: "If successful: update nextIndex and
                    matchIndex for follower */
                    next_index = request.entries.get_latest_index() + 1;
                    if (match_indexes.at(peer) < request.entries.get_latest_index()) {
                        leader_update_match_index(
                            peer,
                            request.entries.get_latest_index(),
                            mutex_acq.get(),
                            update_keepalive.get_drain_signal());
                    }
                    member_commit_index = request.leader_commit;
                } else {
                    /* Raft paper, Section 5.3: "After a rejection, the leader decrements
                    nextIndex and retries the AppendEntries RPC. */
                    --next_index;
                }
                send_even_if_empty = false;

            } else {
                guarantee(next_index == ps.log.get_latest_index() + 1);
                guarantee(member_commit_index == committed_state.get_ref().log_index);
                /* OK, the peer is completely up-to-date. Wait until either an entry is
                appended to the log; our commit index advances; or the heartbeat interval
                elapses, and then go around the loop again. */

                DEBUG_ONLY_CODE(check_invariants(mutex_acq.get()));
                mutex_acq.reset();

                wait_any_t waiter(&heartbeat_timer, update_keepalive.get_drain_signal());
                try {
                    run_until_satisfied_2(
                        committed_state.get_watchable(),
                        latest_state.get_watchable(),
                        [&](const state_and_config_t &cs, const state_and_config_t &ls) {
                            return cs.log_index > member_commit_index ||
                                ls.log_index > next_index;
                        },
                        &waiter);
                } catch (const interrupted_exc_t &) {
                    if (update_keepalive.get_drain_signal()->is_pulsed()) {
                        throw;
                    } else {
                        guarantee(heartbeat_timer.is_pulsed());
                        send_even_if_empty = true;
                    }
                }

                mutex_acq.init(
                    new new_mutex_acq_t(&mutex, update_keepalive.get_drain_signal()));
                DEBUG_ONLY_CODE(check_invariants(mutex_acq.get()));
            }
        }
    } catch (interrupted_exc_t) {
        /* The leader interrupted us. This could be because the `raft_member_t` is being
        destroyed; because the leader is no longer leader; or because a config change
        removed `peer` from the cluster. In any case, we just return. */
    }
}

template<class state_t>
void raft_member_t<state_t>::leader_continue_reconfiguration(
        const new_mutex_acq_t *mutex_acq,
        signal_t *interruptor) {
    mutex_acq->guarantee_is_holding(&mutex);
    guarantee(mode == mode_t::leader);
    /* Check if we recently committed a joint consensus configuration, or a configuration
    in which we are no longer leader. */
    if (!committed_state.get_ref().config.is_valid_leader(this_member_id)) {
        /* Raft paper, Section 6: "...the leader steps down (returns to follower state)
        once it has committed the C_new log entry."
        `candidate_or_leader_note_term()` isn't designed for the purpose of making us
        intentionally step down, but it contains all the right logic. This has a side
        effect of incrementing `current_term`, but I don't think that's a problem. */
        candidate_or_leader_note_term(ps.current_term + 1, mutex_acq);
    } else if (committed_state.get_ref().config.is_joint_consensus() &&
            latest_state.get_ref().config.is_joint_consensus()) {
        /* OK, we recently committed a joint consensus configuration, but we haven't yet
        appended the second part of the reconfiguration to the log (or else
        `latest_state` wouldn't be a joint consensus). */

        /* Raft paper, Section 6: "Once C_old,new has been committed... it is now safe
        for the leader to create a log entry describing C_new and replicate it to the
        cluster. */
        raft_complex_config_t new_config;
        new_config.config = *committed_state.get_ref().config.new_config;

        raft_log_entry_t<state_t> new_entry;
        new_entry.type = raft_log_entry_type_t::config;
        new_entry.config = boost::optional<raft_complex_config_t>(new_config);
        new_entry.term = ps.current_term;

        leader_append_log_entry(new_entry, mutex_acq, interruptor);
    } 
}

template<class state_t>
bool raft_member_t<state_t>::candidate_or_leader_note_term(
        raft_term_t term, const new_mutex_acq_t *mutex_acq) {
    mutex_acq->guarantee_is_holding(&mutex);
    guarantee(mode != mode_t::follower);
    /* Raft paper, Figure 2: If RPC request or response contains term T > currentTerm:
    set currentTerm = T, convert to follower */
    if (term > ps.current_term) {
        raft_term_t local_current_term = ps.current_term;
        /* We have to spawn this in a separate coroutine because
        `candidate_or_leader_become_follower()` blocks until
        `candidate_and_leader_coro()` exits, so calling
        `candidate_or_leader_become_follower()` directly would cause a deadlock. */
        auto_drainer_t::lock_t keepalive(drainer.get());
        coro_t::spawn_sometime([this, local_current_term, term,
                keepalive /* important to capture */]() {
            try {
                new_mutex_acq_t mutex_acq_2(&mutex, keepalive.get_drain_signal());
                DEBUG_ONLY_CODE(this->check_invariants(&mutex_acq_2));
                /* Check that term hasn't already been updated between when
                `candidate_or_leader_note_term()` was called and when this coroutine ran.
                */
                if (ps.current_term == local_current_term) {
                    this->update_term(term, &mutex_acq_2);
                    this->candidate_or_leader_become_follower(&mutex_acq_2);
                    storage->write_persistent_state(ps, keepalive.get_drain_signal());
                }
                DEBUG_ONLY_CODE(this->check_invariants(&mutex_acq_2));
            } catch (interrupted_exc_t) {
                /* If `keepalive.get_drain_signal()` is pulsed, then the `raft_member_t`
                is being destroyed, so it doesn't matter if we update our term; the
                `candidate_or_leader_coro` will stop on its own. */
            }
        });
        return true;
    } else {
        return false;
    }
}

template<class state_t>
void raft_member_t<state_t>::leader_append_log_entry(
        const raft_log_entry_t<state_t> &log_entry,
        const new_mutex_acq_t *mutex_acq,
        signal_t *interruptor) {
    mutex_acq->guarantee_is_holding(&mutex);
    guarantee(mode == mode_t::leader);
    guarantee(log_entry.term == ps.current_term);

    /* Raft paper, Section 5.3: "The leader appends the command to its log as a new
    entry..." */
    ps.log.append(log_entry);

    /* Raft paper, Section 5.3: "...then issues AppendEntries RPCs in parallel to each of
    the other servers to replicate the entry."
    Because we modified `ps.log`, we have to update `latest_state`. But this will also
    have the side-effect of notifying anything that's waiting on `latest_state`; in
    particular, instances of `leader_send_updates()` will wait on `latest_state` so they
    can be notified when there are new log entries to send to the followers. */
    latest_state.apply_atomic_op([&](state_and_config_t *s) -> bool {
        guarantee(s->log_index + 1 == ps.log.get_latest_index());
        apply_log_entries(s, ps.log, s->log_index + 1, s->log_index + 1);
        return true;
    });

    /* Figure 2 of the Raft paper defines `matchIndexes` as the "index of highest log
    entry known to be replicated on each server". Although it's not explicitly stated
    anywhere, this means the leader needs to increment its entry in `match_indexes`
    whenever it appends to its own log. */
    guarantee(match_indexes.at(this_member_id) + 1 == ps.log.get_latest_index());
    leader_update_match_index(this_member_id, ps.log.get_latest_index(), mutex_acq,
        interruptor);

    /* Note that we are holding the lock while we write the persistent state to disk.
    This might eventually become a performance problem. But currently it is important for
    correctness; if we released the lock before we finished writing the persistent state,
    it's possible that we could send an AppendEntries RPC for log entries that were not
    on our disk yet, and it's not obvious whether that is safe. */
    storage->write_persistent_state(ps, interruptor);
}

#endif /* CLUSTERING_GENERIC_RAFT_CORE_TCC_ */
<|MERGE_RESOLUTION|>--- conflicted
+++ resolved
@@ -674,15 +674,9 @@
             new_entries += ", ";
         }
         const raft_log_entry_t<state_t> &e = request.entries.get_entry_ref(i);
-<<<<<<< HEAD
         if (e.type == raft_log_entry_type_t::regular) {
-            new_entries += uuid_to_str(*e.change).substr(0,2);
+            new_entries += "CHANGE";
         } else if (e.type == raft_log_entry_type_t::config) {
-=======
-        if (e.type == raft_log_entry_t<state_t>::type_t::regular) {
-            new_entries += "CHANGE";
-        } else if (e.type == raft_log_entry_t<state_t>::type_t::config) {
->>>>>>> 80e96237
             new_entries += "CONFIG";
         } else {
             new_entries += "NOOP";
