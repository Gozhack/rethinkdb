#ifndef __COROUTINES_HPP__
#define __COROUTINES_HPP__
#include "coroutine/Coro.hpp"
#include "arch/arch.hpp"
#include "utils.hpp"
#include <list>
#include <vector>
#include <boost/bind.hpp>

extern perfmon_counter_t pm_active_coroutines;

/* A coroutine represents an action with no return value */
<<<<<<< HEAD
struct coro_t
    : private cpu_message_t
{
public:
    static void wait(); //Pauses the current coroutine until it's notified
    static coro_t *self(); //Returns the current coroutine
    static void run();
    static void destroy();
    void notify(); //Wakes up the coroutine, allowing the scheduler to trigger it to continue
    static void move_to_cpu(int cpu); //Wait and notify self on the CPU (avoiding race conditions)

private:
    ~coro_t();
    virtual void on_cpu_switch();
    void start();
    
    virtual void action() { }

    coro_t() : underlying(NULL), dead(false), home_cpu(get_cpu_id())
#ifndef NDEBUG
    , notified(false)
#endif
    { }

    explicit coro_t(Coro *underlying) : underlying(underlying), dead(false), home_cpu(get_cpu_id())
=======
struct coro_t : public thread_message_t {
    coro_t(void (*fn)(void *arg), void *arg); //Creates and notifies a coroutine
    explicit coro_t(Coro *underlying) : underlying(underlying), dead(false)
>>>>>>> 66bcd190
#ifndef NDEBUG
    , notified(false)
#endif
    { }
<<<<<<< HEAD
=======
    void notify(); //Wakes up the coroutine, allowing the scheduler to trigger it to continue
    ~coro_t();
    virtual void on_thread_switch();
>>>>>>> 66bcd190

    void switch_to(coro_t *next);

    Coro *underlying;
    bool dead;
    int home_cpu; //not a home_cpu_mixin_t because this is set by initialize

#ifndef NDEBUG
    bool notified;
#endif

    static void suicide();
    static void run_coroutine(void *);

    static __thread coro_t *current_coro;
    static __thread coro_t *scheduler; //Epoll loop--main execution of program

    DISABLE_COPYING(coro_t);

public:
    template<typename callable_t>
    static void spawn(callable_t fun) {
        struct fun_runner_t : public coro_t {
            callable_t fun;
            fun_runner_t(callable_t fun) : fun(fun) { }
            virtual void action() {
                fun();
            }
        } *coroutine = new fun_runner_t(fun);
        coroutine->start();
    }

    template<typename callable_t, typename arg_t>
    static void spawn(callable_t fun, arg_t arg) {
        spawn(boost::bind(fun, arg));
    }

    template<typename callable_t, typename arg1_t, typename arg2_t>
    static void spawn(callable_t fun, arg1_t arg1, arg2_t arg2) {
        spawn(boost::bind(fun, arg1, arg2));
    }

    template<typename callable_t, typename arg1_t, typename arg2_t, typename arg3_t>
    static void spawn(callable_t fun, arg1_t arg1, arg2_t arg2, arg3_t arg3) {
        spawn(boost::bind(fun, arg1, arg2, arg3));
    }

    template<typename callable_t, typename arg1_t, typename arg2_t, typename arg3_t, typename arg4_t>
    static void spawn(callable_t fun, arg1_t arg1, arg2_t arg2, arg3_t arg3, arg4_t arg4) {
        spawn(boost::bind(fun, arg1, arg2, arg3, arg4));
    }

    template<typename callable_t, typename arg1_t, typename arg2_t, typename arg3_t, typename arg4_t, typename arg5_t>
    static void spawn(callable_t fun, arg1_t arg1, arg2_t arg2, arg3_t arg3, arg4_t arg4, arg5_t arg5) {
        spawn(boost::bind(fun, arg1, arg2, arg3, arg4, arg5));
    }

    struct on_cpu_t {
        int home_cpu;
        on_cpu_t(int cpu) {
            home_cpu = get_cpu_id();
            coro_t::move_to_cpu(cpu);
        }
        ~on_cpu_t() {
            coro_t::move_to_cpu(home_cpu);
        }
    };

    template<typename var_t>
    struct cond_var_t {
    private:
        bool filled;
        union {
            var_t var;
            void *nothing;
        };
        std::vector<coro_t*> waiters;
        DISABLE_COPYING(cond_var_t);
    public:
        cond_var_t() : filled(false), nothing(NULL), waiters() {}
        var_t join() {
            if (!filled) {
                waiters.push_back(self());
                wait();
            }
            assert(filled);
            var_t value = var;
            delete this; //would we ever have a condition variable that multiple things can wait on?
                         //if so, we shouldn't delete this; the caller should delete it
                         //if not, we shouldn't bother using a vector for waiters
            return value;
        }
        void fill(var_t value) {
            assert(!filled);
            var = value;
            filled = true;
            for (std::vector<coro_t*>::iterator it = waiters.begin(); it != waiters.end(); ++it) {
                (*it)->notify();
            }
        }
    };

    struct multi_wait_t {
    private:
        coro_t *waiter;
        unsigned int notifications_left;
        DISABLE_COPYING(multi_wait_t);
    public:
        multi_wait_t(unsigned int notifications_left)
            : waiter(self()), notifications_left(notifications_left) {
            assert(notifications_left > 0);
        }
        void notify() {
            notifications_left--;
            if (notifications_left == 0) {
                waiter->notify();
                delete this;
            }
        }
    };

//TODO: Why am I using malloc, memcpy and free here? I can't get stuff to work! This is disgusting.
private:
    template<typename return_t, typename callable_t>
    static void run_task(callable_t *f, cond_var_t<return_t> *cond_var) {
        return_t value = (*f)();
        free(f);
        cond_var->fill(value);
    }

public:
    template<typename return_t, typename callable_t>
    static cond_var_t<return_t> *task(callable_t fun) {
        cond_var_t<return_t> *cond_var = new cond_var_t<return_t>();
        callable_t *f = (callable_t *)malloc(sizeof(fun));
        memcpy(f, &fun, sizeof(fun));
        spawn(&run_task<return_t, callable_t>, f, cond_var);
        return cond_var;
    }

    template<typename return_t, typename callable_t, typename arg_t>
    static cond_var_t<return_t> *task(callable_t fun, arg_t arg) {
        return task<return_t>(boost::bind(fun, arg));
    }

    template<typename return_t, typename callable_t, typename arg1_t, typename arg2_t>
    static cond_var_t<return_t> *task(callable_t fun, arg1_t arg1, arg2_t arg2) {
        return task<return_t>(boost::bind(fun, arg1, arg2));
    }

    template<typename return_t, typename callable_t, typename arg1_t, typename arg2_t, typename arg3_t>
    static cond_var_t<return_t> *task(callable_t fun, arg1_t arg1, arg2_t arg2, arg3_t arg3) {
        return task<return_t>(boost::bind(fun, arg1, arg2, arg3));
    }

    template<typename return_t, typename callable_t, typename arg1_t, typename arg2_t, typename arg3_t, typename arg4_t>
    static cond_var_t<return_t> *task(callable_t fun, arg1_t arg1, arg2_t arg2, arg3_t arg3, arg4_t arg4) {
        return task<return_t>(boost::bind(fun, arg1, arg2, arg3, arg4));
    }

    template<typename return_t, typename callable_t, typename arg1_t, typename arg2_t, typename arg3_t, typename arg4_t, typename arg5_t>
    static cond_var_t<return_t> *task(callable_t fun, arg1_t arg1, arg2_t arg2, arg3_t arg3, arg4_t arg4, arg5_t arg5) {
        return task<return_t>(boost::bind(fun, arg1, arg2, arg3, arg4, arg5));
    }

};

#endif // __COROUTINES_HPP__<|MERGE_RESOLUTION|>--- conflicted
+++ resolved
@@ -10,9 +10,8 @@
 extern perfmon_counter_t pm_active_coroutines;
 
 /* A coroutine represents an action with no return value */
-<<<<<<< HEAD
 struct coro_t
-    : private cpu_message_t
+    : private thread_message_t
 {
 public:
     static void wait(); //Pauses the current coroutine until it's notified
@@ -20,43 +19,32 @@
     static void run();
     static void destroy();
     void notify(); //Wakes up the coroutine, allowing the scheduler to trigger it to continue
-    static void move_to_cpu(int cpu); //Wait and notify self on the CPU (avoiding race conditions)
+    static void move_to_thread(int thread); //Wait and notify self on the CPU (avoiding race conditions)
 
 private:
     ~coro_t();
-    virtual void on_cpu_switch();
+    virtual void on_thread_switch();
     void start();
     
     virtual void action() { }
 
-    coro_t() : underlying(NULL), dead(false), home_cpu(get_cpu_id())
+    coro_t() : underlying(NULL), dead(false), home_thread(get_thread_id())
 #ifndef NDEBUG
     , notified(false)
 #endif
     { }
 
-    explicit coro_t(Coro *underlying) : underlying(underlying), dead(false), home_cpu(get_cpu_id())
-=======
-struct coro_t : public thread_message_t {
-    coro_t(void (*fn)(void *arg), void *arg); //Creates and notifies a coroutine
-    explicit coro_t(Coro *underlying) : underlying(underlying), dead(false)
->>>>>>> 66bcd190
+    explicit coro_t(Coro *underlying) : underlying(underlying), dead(false), home_thread(get_thread_id())
 #ifndef NDEBUG
     , notified(false)
 #endif
     { }
-<<<<<<< HEAD
-=======
-    void notify(); //Wakes up the coroutine, allowing the scheduler to trigger it to continue
-    ~coro_t();
-    virtual void on_thread_switch();
->>>>>>> 66bcd190
 
     void switch_to(coro_t *next);
 
     Coro *underlying;
     bool dead;
-    int home_cpu; //not a home_cpu_mixin_t because this is set by initialize
+    int home_thread; //not a home_thread_mixin_t because this is set by initialize
 
 #ifndef NDEBUG
     bool notified;
@@ -108,14 +96,14 @@
         spawn(boost::bind(fun, arg1, arg2, arg3, arg4, arg5));
     }
 
-    struct on_cpu_t {
-        int home_cpu;
-        on_cpu_t(int cpu) {
-            home_cpu = get_cpu_id();
-            coro_t::move_to_cpu(cpu);
-        }
-        ~on_cpu_t() {
-            coro_t::move_to_cpu(home_cpu);
+    struct on_thread_t {
+        int home_thread;
+        on_thread_t(int thread) {
+            home_thread = get_thread_id();
+            coro_t::move_to_thread(thread);
+        }
+        ~on_thread_t() {
+            coro_t::move_to_thread(home_thread);
         }
     };
 
