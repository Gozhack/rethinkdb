#include "concurrency/fifo_checker.hpp"

#ifndef NDEBUG
<<<<<<< HEAD

#define ORDER_INVALID (-2)
#define ORDER_INVALID (-2)

#define ORDER_IGNORE (-1)
#define ORDER_IGNORE (-1)

const order_token_t order_token_t::ignore(order_bucket_t(ORDER_IGNORE, ORDER_IGNORE), ORDER_IGNORE, false);
=======
const order_token_t order_token_t::ignore(-1, -1, false, "order_token_t::ignore");
>>>>>>> ba62e169
#else
const order_token_t order_token_t::ignore;
#endif  // ifndef NDEBUG



#ifndef NDEBUG

<<<<<<< HEAD
bool operator==(const order_bucket_t &a, const order_bucket_t &b) {
    return a.thread_ == b.thread_ && a.number_ == b.number_;
}

bool operator!=(const order_bucket_t &a, const order_bucket_t &b) {
    return !(a == b);
}

bool operator<(const order_bucket_t &a, const order_bucket_t &b) {
    if (a.thread_ < b.thread_) {
        return true;
    } else if (a.thread_ == b.thread_) {
        if (a.number_ < b.number_) {
            return true;
        } else {
            return false;
        }
    } else {
        return false;
    }
}

bool order_bucket_t::valid() {
    return (thread_ >= 0 && number_ >= 0);
}



order_token_t::order_token_t() : bucket_(ORDER_INVALID, ORDER_INVALID), value_(ORDER_INVALID) { }

order_token_t::order_token_t(order_bucket_t bucket, int64_t x, bool read_mode)
    : bucket_(bucket), read_mode_(read_mode), value_(x) { }
=======
order_token_t::order_token_t(int bucket, int64_t x, bool read_mode, const std::string& tag)
    : bucket_(bucket), read_mode_(read_mode), value_(x), tag_(tag) { }
>>>>>>> ba62e169

order_token_t order_token_t::with_read_mode() const {
    return order_token_t(bucket_, value_, true, tag_);
}

bool order_token_t::read_mode() const { return read_mode_; }
<<<<<<< HEAD
=======
int64_t order_token_t::value() const { return value_; }
const std::string& order_token_t::tag() const { return tag_; }
>>>>>>> ba62e169



/* `order_source_pigeoncoop_t` is used to assign unique bucket numbers to buckets. There
is one per thread; they don't know about each other. */

struct order_source_pigeoncoop_t {

    order_source_pigeoncoop_t() : least_unregistered_bucket_(0) { }

    void unregister_bucket(int bucket, int64_t counter) {
        ASSERT_NO_CORO_WAITING;
        rassert(bucket < least_unregistered_bucket_);
        free_buckets_.push_back(std::make_pair(bucket, counter));
    }

    std::pair<int, int64_t> register_for_bucket() {
        ASSERT_NO_CORO_WAITING;
        if (free_buckets_.empty()) {
            int ret = least_unregistered_bucket_;
            ++ least_unregistered_bucket_;
            return std::pair<int, int64_t>(ret, 0);
        } else {
            std::pair<int, int64_t> ret = free_buckets_.back();
            rassert(ret.first < least_unregistered_bucket_);
            rassert(ret.second >= 0);
            free_buckets_.pop_back();
            return ret;
        }
    }

    // The bucket we should use next, if free_buckets_ is empty.
    int least_unregistered_bucket_;

    // The buckets less than least_unregistered_bucket_ that are free.
    std::vector<std::pair<int, int64_t> > free_buckets_;

    DISABLE_COPYING(order_source_pigeoncoop_t);
};

order_source_pigeoncoop_t pigeoncoops[MAX_THREADS];

order_source_t::order_source_t() {
    std::pair<int, int64_t> p = pigeoncoops[get_thread_id()].register_for_bucket();
    bucket_ = order_bucket_t(get_thread_id(), p.first);
    counter_ = p.second;
}

order_source_t::~order_source_t() {
    pigeoncoops[get_thread_id()].unregister_bucket(bucket_.number_, counter_);
}

<<<<<<< HEAD
order_token_t order_source_t::check_in() {
    assert_thread();
=======
order_token_t order_source_t::check_in(const std::string& tag) {
>>>>>>> ba62e169
    ++counter_;
    return order_token_t(bucket_, counter_, false, tag);
}



const int64_t REALTIME_COUNTER_INCREMENT = 0x100000000LL;

backfill_receiver_order_source_t::backfill_receiver_order_source_t() :
    backfill_active_(false)
{
    std::pair<int, int64_t> p = pigeoncoops[get_thread_id()].register_for_bucket();
    bucket_ = order_bucket_t(get_thread_id(), p.first);
    counter_ = p.second;
}

backfill_receiver_order_source_t::~backfill_receiver_order_source_t() {
    pigeoncoops[get_thread_id()].unregister_bucket(
        bucket_.number_,
        /* We have to pass the pigeoncoop a number that's greater than or equal
        to any number that we've given out before. If `backfill_active_` is true,
        then we may have given out some tokens which had numbers of the form
        `(counter_ + REALTIME_COUNTER_INCREMENT)`, so we need to take that into
        account. */
        counter_ + (backfill_active_ ? REALTIME_COUNTER_INCREMENT : 0));
}

void backfill_receiver_order_source_t::backfill_begun() {
    assert_thread();
    // TODO: We have no way of calling this function.
    rassert(!backfill_active_);
    backfill_active_ = true;
}

void backfill_receiver_order_source_t::backfill_done() {
    assert_thread();
    // TODO: We can't really assert backfill_active stuff here because
    // we might not have received the backfilling messages.
    backfill_active_ = true;

    rassert(backfill_active_);
    backfill_active_ = false;
    counter_ += REALTIME_COUNTER_INCREMENT;
}

<<<<<<< HEAD
order_token_t backfill_receiver_order_source_t::check_in_backfill_operation() {
    assert_thread();
=======
order_token_t backfill_receiver_order_source_t::check_in_backfill_operation(const std::string& tag) {
>>>>>>> ba62e169
    backfill_active_ = true;
    rassert(backfill_active_);
    ++counter_;
    return order_token_t(bucket_, counter_, false, "backfill+" + tag);
}

<<<<<<< HEAD
order_token_t backfill_receiver_order_source_t::check_in_realtime_operation() {
    assert_thread();
=======
order_token_t backfill_receiver_order_source_t::check_in_realtime_operation(const std::string& tag) {
>>>>>>> ba62e169
    ++counter_;
    return order_token_t(bucket_, counter_ + (backfill_active_ ? REALTIME_COUNTER_INCREMENT : 0),
			 false, "realtime+" + tag);
}



order_sink_t::order_sink_t() { }

void order_sink_t::check_out(order_token_t token) {
    assert_thread();
    if (token.bucket_ != order_token_t::ignore.bucket_) {
<<<<<<< HEAD
        rassert(token.bucket_.valid());
        /* If we haven't seen this bucket before, then this will
        make a new entry in the map and fill it with a pair of (0, 0).
        Either way, `last_seen` will be a pointer to the `std::pair`
        that ends up in the map. */
        last_seens_map_t::iterator it = last_seens_.insert(
            last_seens_map_t::value_type(token.bucket_, std::pair<int64_t, int64_t>(0, 0))
            ).first;
        std::pair<int64_t, int64_t> *last_seen = &(*it).second;
        verify_token_value_and_update(token, last_seen);
=======
        rassert(token.bucket_ >= 0);
        if (token.bucket_ >= int(last_seens_.size())) {
            last_seens_.resize(token.bucket_ + 1, std::pair<tagged_seen_t, tagged_seen_t>(tagged_seen_t(0, "0"), tagged_seen_t(0, "0")));
        }

        verify_token_value_and_update(token, &last_seens_[token.bucket_]);
>>>>>>> ba62e169
    }
}

void order_sink_t::verify_token_value_and_update(order_token_t token, std::pair<tagged_seen_t, tagged_seen_t> *ls_pair) {
    // We tolerate equality in this comparison because it can be used
    // to ensure that multiple actions don't get interrupted.  And
    // resending the same action isn't normally a problem.
    if (token.read_mode_) {
<<<<<<< HEAD
        rassert(token.value_ >= ls_pair->first, "token.value_ = %ld, last_seens_[token.bucket_].first = %ld, token.bucket_ = (%d,%d)", token.value_, ls_pair->first, token.bucket_.thread_, token.bucket_.number_);
        ls_pair->second = std::max(ls_pair->second, token.value_);
    } else {
        rassert(token.value_ >= ls_pair->second, "token.value_ = %ld, last_seens_[token.bucket_].second = %ld, token.bucket_ = (%d,%d)", token.value_, ls_pair->second, token.bucket_.thread_, token.bucket_.number_);
        ls_pair->first = ls_pair->second = token.value_;
    }
}



plain_sink_t::plain_sink_t() : ls_pair_(0, 0), have_bucket_(false) { }
=======
        rassert(token.value_ >= ls_pair->first.value, "read_mode, expected (0x%lx >= 0x%lx), (%s >= %s), bucket = %d", token.value_, ls_pair->first.value, token.tag_.c_str(), ls_pair->first.tag.c_str(), token.bucket_);
	if (ls_pair->second.value < token.value_) {
	    ls_pair->second = tagged_seen_t(token.value_, token.tag_);
	}
    } else {
        rassert(token.value_ >= ls_pair->second.value, "write_mode, expected (0x%lx >= 0x%lx), (%s >= %s), bucket = %d", token.value_, ls_pair->second.value, token.tag_.c_str(), ls_pair->second.tag.c_str(), token.bucket_);
        ls_pair->first = ls_pair->second = tagged_seen_t(token.value_, token.tag_);
    }
}


plain_sink_t::plain_sink_t() : ls_pair_(tagged_seen_t(0, "0"), tagged_seen_t(0, "0")) { }
>>>>>>> ba62e169

void plain_sink_t::check_out(order_token_t token) {
    assert_thread();
    if (token.bucket_ != order_token_t::ignore.bucket_) {
        rassert(token.bucket_.valid());
        if (!have_bucket_) {
            bucket_ = token.bucket_;
            have_bucket_ = true;
        } else {
            rassert(token.bucket_ == bucket_, "plain_sink_t can only be used with one order_source_t.");
        }

        order_sink_t::verify_token_value_and_update(token, &ls_pair_);
    }
}



order_token_t order_checkpoint_t::check_through(order_token_t tok) {
    assert_thread();
    sink_.check_out(tok);
    order_token_t tok2 = source_.check_in();
    if (tok.read_mode()) tok2 = tok2.with_read_mode();
    return tok2;
}

#endif  // ifndef NDEBUG<|MERGE_RESOLUTION|>--- conflicted
+++ resolved
@@ -1,7 +1,6 @@
 #include "concurrency/fifo_checker.hpp"
 
 #ifndef NDEBUG
-<<<<<<< HEAD
 
 #define ORDER_INVALID (-2)
 #define ORDER_INVALID (-2)
@@ -9,10 +8,7 @@
 #define ORDER_IGNORE (-1)
 #define ORDER_IGNORE (-1)
 
-const order_token_t order_token_t::ignore(order_bucket_t(ORDER_IGNORE, ORDER_IGNORE), ORDER_IGNORE, false);
-=======
-const order_token_t order_token_t::ignore(-1, -1, false, "order_token_t::ignore");
->>>>>>> ba62e169
+const order_token_t order_token_t::ignore(order_bucket_t(ORDER_IGNORE, ORDER_IGNORE), ORDER_IGNORE, false, "order_token_t::ignore");
 #else
 const order_token_t order_token_t::ignore;
 #endif  // ifndef NDEBUG
@@ -21,7 +17,6 @@
 
 #ifndef NDEBUG
 
-<<<<<<< HEAD
 bool operator==(const order_bucket_t &a, const order_bucket_t &b) {
     return a.thread_ == b.thread_ && a.number_ == b.number_;
 }
@@ -52,23 +47,15 @@
 
 order_token_t::order_token_t() : bucket_(ORDER_INVALID, ORDER_INVALID), value_(ORDER_INVALID) { }
 
-order_token_t::order_token_t(order_bucket_t bucket, int64_t x, bool read_mode)
-    : bucket_(bucket), read_mode_(read_mode), value_(x) { }
-=======
-order_token_t::order_token_t(int bucket, int64_t x, bool read_mode, const std::string& tag)
+order_token_t::order_token_t(order_bucket_t bucket, int64_t x, bool read_mode, const std::string& tag)
     : bucket_(bucket), read_mode_(read_mode), value_(x), tag_(tag) { }
->>>>>>> ba62e169
 
 order_token_t order_token_t::with_read_mode() const {
     return order_token_t(bucket_, value_, true, tag_);
 }
 
 bool order_token_t::read_mode() const { return read_mode_; }
-<<<<<<< HEAD
-=======
-int64_t order_token_t::value() const { return value_; }
 const std::string& order_token_t::tag() const { return tag_; }
->>>>>>> ba62e169
 
 
 
@@ -121,12 +108,8 @@
     pigeoncoops[get_thread_id()].unregister_bucket(bucket_.number_, counter_);
 }
 
-<<<<<<< HEAD
-order_token_t order_source_t::check_in() {
-    assert_thread();
-=======
 order_token_t order_source_t::check_in(const std::string& tag) {
->>>>>>> ba62e169
+    assert_thread();
     ++counter_;
     return order_token_t(bucket_, counter_, false, tag);
 }
@@ -172,24 +155,16 @@
     counter_ += REALTIME_COUNTER_INCREMENT;
 }
 
-<<<<<<< HEAD
-order_token_t backfill_receiver_order_source_t::check_in_backfill_operation() {
-    assert_thread();
-=======
 order_token_t backfill_receiver_order_source_t::check_in_backfill_operation(const std::string& tag) {
->>>>>>> ba62e169
+    assert_thread();
     backfill_active_ = true;
     rassert(backfill_active_);
     ++counter_;
     return order_token_t(bucket_, counter_, false, "backfill+" + tag);
 }
 
-<<<<<<< HEAD
-order_token_t backfill_receiver_order_source_t::check_in_realtime_operation() {
-    assert_thread();
-=======
 order_token_t backfill_receiver_order_source_t::check_in_realtime_operation(const std::string& tag) {
->>>>>>> ba62e169
+    assert_thread();
     ++counter_;
     return order_token_t(bucket_, counter_ + (backfill_active_ ? REALTIME_COUNTER_INCREMENT : 0),
 			 false, "realtime+" + tag);
@@ -202,25 +177,14 @@
 void order_sink_t::check_out(order_token_t token) {
     assert_thread();
     if (token.bucket_ != order_token_t::ignore.bucket_) {
-<<<<<<< HEAD
         rassert(token.bucket_.valid());
         /* If we haven't seen this bucket before, then this will
         make a new entry in the map and fill it with a pair of (0, 0).
         Either way, `last_seen` will be a pointer to the `std::pair`
         that ends up in the map. */
-        last_seens_map_t::iterator it = last_seens_.insert(
-            last_seens_map_t::value_type(token.bucket_, std::pair<int64_t, int64_t>(0, 0))
-            ).first;
-        std::pair<int64_t, int64_t> *last_seen = &(*it).second;
+        last_seens_map_t::iterator it = last_seens_.insert(last_seens_map_t::value_type(token.bucket_, std::pair<tagged_seen_t, tagged_seen_t>(tagged_seen_t(0, "0"), tagged_seen_t(0, "0")))).first;
+        std::pair<tagged_seen_t, tagged_seen_t> *last_seen = &(*it).second;
         verify_token_value_and_update(token, last_seen);
-=======
-        rassert(token.bucket_ >= 0);
-        if (token.bucket_ >= int(last_seens_.size())) {
-            last_seens_.resize(token.bucket_ + 1, std::pair<tagged_seen_t, tagged_seen_t>(tagged_seen_t(0, "0"), tagged_seen_t(0, "0")));
-        }
-
-        verify_token_value_and_update(token, &last_seens_[token.bucket_]);
->>>>>>> ba62e169
     }
 }
 
@@ -229,32 +193,18 @@
     // to ensure that multiple actions don't get interrupted.  And
     // resending the same action isn't normally a problem.
     if (token.read_mode_) {
-<<<<<<< HEAD
-        rassert(token.value_ >= ls_pair->first, "token.value_ = %ld, last_seens_[token.bucket_].first = %ld, token.bucket_ = (%d,%d)", token.value_, ls_pair->first, token.bucket_.thread_, token.bucket_.number_);
-        ls_pair->second = std::max(ls_pair->second, token.value_);
-    } else {
-        rassert(token.value_ >= ls_pair->second, "token.value_ = %ld, last_seens_[token.bucket_].second = %ld, token.bucket_ = (%d,%d)", token.value_, ls_pair->second, token.bucket_.thread_, token.bucket_.number_);
-        ls_pair->first = ls_pair->second = token.value_;
-    }
-}
-
-
-
-plain_sink_t::plain_sink_t() : ls_pair_(0, 0), have_bucket_(false) { }
-=======
-        rassert(token.value_ >= ls_pair->first.value, "read_mode, expected (0x%lx >= 0x%lx), (%s >= %s), bucket = %d", token.value_, ls_pair->first.value, token.tag_.c_str(), ls_pair->first.tag.c_str(), token.bucket_);
+	rassert(token.value_ >= ls_pair->first.value, "read_mode expected (0x%lx >= 0x%lx), (%s >= %s), bucket = (%d,%d)", token.value_, ls_pair->first.value, token.tag_.c_str(), ls_pair->first.tag.c_str(), token.bucket_.thread_, token.bucket_.number_);
 	if (ls_pair->second.value < token.value_) {
 	    ls_pair->second = tagged_seen_t(token.value_, token.tag_);
 	}
     } else {
-        rassert(token.value_ >= ls_pair->second.value, "write_mode, expected (0x%lx >= 0x%lx), (%s >= %s), bucket = %d", token.value_, ls_pair->second.value, token.tag_.c_str(), ls_pair->second.tag.c_str(), token.bucket_);
+        rassert(token.value_ >= ls_pair->second.value, "write_mode expected (0x%lx >= 0x%lx), (%s >= %s), bucket = (%d,%d)", token.value_, ls_pair->second.value, token.tag_.c_str(), ls_pair->second.tag.c_str(), token.bucket_.thread_, token.bucket_.number_);
         ls_pair->first = ls_pair->second = tagged_seen_t(token.value_, token.tag_);
     }
 }
 
 
-plain_sink_t::plain_sink_t() : ls_pair_(tagged_seen_t(0, "0"), tagged_seen_t(0, "0")) { }
->>>>>>> ba62e169
+plain_sink_t::plain_sink_t() : ls_pair_(tagged_seen_t(0, "0"), tagged_seen_t(0, "0")), have_bucket_(false) { }
 
 void plain_sink_t::check_out(order_token_t token) {
     assert_thread();
@@ -272,11 +222,15 @@
 }
 
 
+void order_checkpoint_t::set_tagappend(const std::string& tagappend) {
+    rassert(tagappend_.empty());
+    tagappend_ = "+" + tagappend;
+}
 
 order_token_t order_checkpoint_t::check_through(order_token_t tok) {
     assert_thread();
     sink_.check_out(tok);
-    order_token_t tok2 = source_.check_in();
+    order_token_t tok2 = source_.check_in(tok.tag() + tagappend_);
     if (tok.read_mode()) tok2 = tok2.with_read_mode();
     return tok2;
 }
