--- conflicted
+++ resolved
@@ -97,41 +97,21 @@
 class batched_rget_stream_t : public json_stream_t {
 public:
     /* Primary key rget. */
-<<<<<<< HEAD
     batched_rget_stream_t(const namespace_repo_t<rdb_protocol_t>::access_t &_ns_access,
-                          signal_t *_interruptor,
-                          counted_t<const ql::datum_t> left_bound,
-                          counted_t<const ql::datum_t> right_bound,
-                          const std::map<std::string, ql::wire_func_t> &_optargs,
-                          bool _use_outdated, sorting_t sorting,
-                          ql::rcheckable_t *_parent);
-
-    /* Sindex rget. */
-    batched_rget_stream_t(const namespace_repo_t<rdb_protocol_t>::access_t &_ns_access,
-                          signal_t *_interruptor, const std::string &_sindex_id,
-                          const std::map<std::string, ql::wire_func_t> &_optargs,
-                          bool _use_outdated,
-                          counted_t<const ql::datum_t> _sindex_start_value,
-                          counted_t<const ql::datum_t> _sindex_end_value,
-                          sorting_t sorting, ql::rcheckable_t *_parent);
-=======
-    batched_rget_stream_t(
-        const namespace_repo_t<rdb_protocol_t>::access_t &_ns_access,
         signal_t *_interruptor,
         counted_t<const ql::datum_t> left_bound, bool left_bound_open,
         counted_t<const ql::datum_t> right_bound, bool right_bound_open,
         const std::map<std::string, ql::wire_func_t> &_optargs,
-        bool _use_outdated);
+        bool _use_outdated, sorting_t sorting,
+        ql::rcheckable_t *_parent);
 
     /* Sindex rget. */
-    batched_rget_stream_t(
-        const namespace_repo_t<rdb_protocol_t>::access_t &_ns_access,
+    batched_rget_stream_t(const namespace_repo_t<rdb_protocol_t>::access_t &_ns_access,
         signal_t *_interruptor, const std::string &_sindex_id,
-        const std::map<std::string, ql::wire_func_t> &_optargs,
-        bool _use_outdated,
         counted_t<const ql::datum_t> _sindex_start_value, bool start_value_open,
-        counted_t<const ql::datum_t> _sindex_end_value, bool right_value_open);
->>>>>>> 1800dc9a
+        counted_t<const ql::datum_t> _sindex_end_value, bool end_value_open,
+        const std::map<std::string, ql::wire_func_t> &_optargs, bool _use_outdated,
+        sorting_t sorting, ql::rcheckable_t *_parent);
 
     boost::shared_ptr<scoped_cJSON_t> next();
 
