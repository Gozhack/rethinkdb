--- conflicted
+++ resolved
@@ -1078,19 +1078,9 @@
             get_type_name().c_str(), trunc_print().c_str()));
     }
 
-<<<<<<< HEAD
     switch (skey_version) {
     case skey_version_t::pre_1_16: break;
     case skey_version_t::post_1_16:
-=======
-    switch (reql_version) {
-    case reql_version_t::v1_13:
-        break;
-    case reql_version_t::v1_14: // v1_15 is the same as v1_14
-    case reql_version_t::v1_16:
-    case reql_version_t::v2_0:
-    case reql_version_t::v2_1_is_latest:
->>>>>>> 80cbb95a
         secondary_key_string.append(1, '\x00');
         break;
     default: unreachable();
@@ -1583,97 +1573,7 @@
     return a < b ? -1 : 1;
 }
 
-<<<<<<< HEAD
 int datum_t::cmp(const datum_t &rhs) const {
-=======
-int datum_t::v1_13_cmp(const datum_t &rhs) const {
-    if (get_type() == MINVAL && rhs.get_type() != MINVAL) return -1;
-    if (get_type() == MAXVAL && rhs.get_type() != MAXVAL) return 1;
-    if (get_type() != MINVAL && rhs.get_type() == MINVAL) return 1;
-    if (get_type() != MAXVAL && rhs.get_type() == MAXVAL) return -1;
-
-    if (is_ptype() && !rhs.is_ptype()) {
-        return 1;
-    } else if (!is_ptype() && rhs.is_ptype()) {
-        return -1;
-    }
-
-    if (get_type() != rhs.get_type()) {
-        return derived_cmp(get_type(), rhs.get_type());
-    }
-    switch (get_type()) {
-    case R_NULL: return 0;
-    case MINVAL: return 0;
-    case MAXVAL: return 0;
-    case R_BOOL: return derived_cmp(as_bool(), rhs.as_bool());
-    case R_NUM: return derived_cmp(as_num(), rhs.as_num());
-    case R_STR: return as_str().compare(rhs.as_str());
-    case R_ARRAY: {
-        size_t i;
-        const size_t sz = arr_size();
-        const size_t rhs_sz = rhs.arr_size();
-        for (i = 0; i < sz; ++i) {
-            if (i >= rhs_sz) return 1;
-            int cmpval = unchecked_get(i).v1_13_cmp(rhs.unchecked_get(i));
-            if (cmpval != 0) return cmpval;
-        }
-        guarantee(i <= rhs_sz);
-        return i == rhs_sz ? 0 : -1;
-    } unreachable();
-    case R_OBJECT: {
-        if (is_ptype() && !pseudo_compares_as_obj()) {
-            if (get_reql_type() != rhs.get_reql_type()) {
-                return derived_cmp(get_reql_type(), rhs.get_reql_type());
-            }
-            return pseudo_cmp(reql_version_t::v1_13, rhs);
-        } else {
-            size_t i = 0;
-            size_t i2 = 0;
-            const size_t sz = obj_size();
-            const size_t rhs_sz = rhs.obj_size();
-            while (i < sz && i2 < rhs_sz) {
-                auto pair = unchecked_get_pair(i);
-                auto pair2 = rhs.unchecked_get_pair(i2);
-                int key_cmpval = pair.first.compare(pair2.first);
-                if (key_cmpval != 0) {
-                    return key_cmpval;
-                }
-                int val_cmpval = pair.second.v1_13_cmp(pair2.second);
-                if (val_cmpval != 0) {
-                    return val_cmpval;
-                }
-                ++i;
-                ++i2;
-            }
-            if (i != sz) return 1;
-            if (i2 != rhs_sz) return -1;
-            return 0;
-        }
-    } unreachable();
-    case R_BINARY: // This should be handled by the ptype code above
-    case UNINITIALIZED: // fallthru
-    default: unreachable();
-    }
-}
-
-int datum_t::cmp(reql_version_t reql_version, const datum_t &rhs) const {
-    // If the ordering of ReQL terms changes, rename
-    // LATEST_has_v1_14_ordering in version.hpp
-    switch (reql_version) {
-    case reql_version_t::v1_13:
-        return v1_13_cmp(rhs);
-    case reql_version_t::v1_14: // v1_15 is the same as v1_14
-    case reql_version_t::v1_16:
-    case reql_version_t::v2_0:
-    case reql_version_t::v2_1_is_latest:
-        return modern_cmp(rhs);
-    default:
-        unreachable();
-    }
-}
-
-int datum_t::modern_cmp(const datum_t &rhs) const {
->>>>>>> 80cbb95a
     bool lhs_ptype = is_ptype() && !pseudo_compares_as_obj();
     bool rhs_ptype = rhs.is_ptype() && !rhs.pseudo_compares_as_obj();
     if (lhs_ptype && rhs_ptype) {
@@ -2137,23 +2037,7 @@
                  strprintf("Index `%zu` out of bounds for array of size: `%zu`.",
                            index, vector.size()));
     vector.insert(vector.begin() + index, std::move(val));
-<<<<<<< HEAD
     rcheck_array_size_datum(vector, limits, base_exc_t::GENERIC);
-=======
-
-    switch (reql_version) {
-    case reql_version_t::v1_13:
-        break;
-    case reql_version_t::v1_14: // v1_15 is the same as v1_14
-    case reql_version_t::v1_16:
-    case reql_version_t::v2_0:
-    case reql_version_t::v2_1_is_latest:
-        rcheck_array_size_datum(vector, limits, base_exc_t::GENERIC);
-        break;
-    default:
-        unreachable();
-    }
->>>>>>> 80cbb95a
 }
 
 void datum_array_builder_t::splice(size_t index, datum_t values) {
@@ -2174,7 +2058,6 @@
                   std::make_move_iterator(arr.begin()),
                   std::make_move_iterator(arr.end()));
 
-<<<<<<< HEAD
     rcheck_array_size_datum(vector, limits, base_exc_t::GENERIC);
 }
 
@@ -2183,49 +2066,6 @@
                  base_exc_t::NON_EXISTENCE,
                  strprintf("Index `%zu` out of bounds for array of size: `%zu`.",
                            start, vector.size()));
-=======
-    switch (reql_version) {
-    case reql_version_t::v1_13:
-        break;
-    case reql_version_t::v1_14: // v1_15 is the same as v1_14
-    case reql_version_t::v1_16:
-    case reql_version_t::v2_0:
-    case reql_version_t::v2_1_is_latest:
-        rcheck_array_size_datum(vector, limits, base_exc_t::GENERIC);
-        break;
-    default:
-        unreachable();
-    }
-}
-
-void datum_array_builder_t::erase_range(reql_version_t reql_version,
-                                        size_t start, size_t end) {
-
-    // See https://github.com/rethinkdb/rethinkdb/issues/2696 about the backwards
-    // compatible implementation for v1_13.
-
-    switch (reql_version) {
-    case reql_version_t::v1_13:
-        rcheck_datum(start < vector.size(),
-                     base_exc_t::NON_EXISTENCE,
-                     strprintf("Index `%zu` out of bounds for array of size: `%zu`.",
-                               start, vector.size()));
-        break;
-    case reql_version_t::v1_14: // v1_15 is the same as v1_14
-    case reql_version_t::v1_16:
-    case reql_version_t::v2_0:
-    case reql_version_t::v2_1_is_latest:
-        rcheck_datum(start <= vector.size(),
-                     base_exc_t::NON_EXISTENCE,
-                     strprintf("Index `%zu` out of bounds for array of size: `%zu`.",
-                               start, vector.size()));
-        break;
-    default:
-        unreachable();
-    }
-
-
->>>>>>> 80cbb95a
     rcheck_datum(end <= vector.size(),
                  base_exc_t::NON_EXISTENCE,
                  strprintf("Index `%zu` out of bounds for array of size: `%zu`.",
