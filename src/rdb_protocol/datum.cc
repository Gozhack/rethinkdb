// Copyright 2010-2014 RethinkDB, all rights reserved.
#include "rdb_protocol/datum.hpp"

#include <float.h>
#include <math.h>
#include <stdint.h>
#include <stdlib.h>

#include <algorithm>
#include <iterator>

#include "errors.hpp"
#include <boost/detail/endian.hpp>

#include "containers/archive/stl_types.hpp"
#include "containers/scoped.hpp"
#include "rdb_protocol/env.hpp"
#include "rdb_protocol/error.hpp"
#include "rdb_protocol/pseudo_binary.hpp"
#include "rdb_protocol/pseudo_geometry.hpp"
#include "rdb_protocol/pseudo_literal.hpp"
#include "rdb_protocol/pseudo_time.hpp"
#include "rdb_protocol/serialize_datum.hpp"
#include "rdb_protocol/shards.hpp"
#include "stl_utils.hpp"

namespace ql {

const size_t tag_size = 8;

const std::set<std::string> datum_t::_allowed_pts = std::set<std::string>();

const datum_string_t datum_t::reql_type_string("$reql_type$");

const datum_string_t errors_field("errors");
const datum_string_t first_error_field("first_error");
const datum_string_t warnings_field("warnings");
const datum_string_t data_field("data");

datum_t::data_wrapper_t::data_wrapper_t(const datum_t::data_wrapper_t &copyee) {
    assign_copy(copyee);
}

datum_t::data_wrapper_t::data_wrapper_t(datum_t::data_wrapper_t &&movee) noexcept {
    assign_move(std::move(movee));
}

datum_t::data_wrapper_t &datum_t::data_wrapper_t::operator=(
        const datum_t::data_wrapper_t &copyee) {
    // Ignore self-assignment
    if (&copyee == this) {
        return *this;
    }

    // Move our data out of the way to keep counted values alive, in case
    // copyee is actually pointing to a nested element of ourselves.
    UNUSED data_wrapper_t this_copy(std::move(*this));

    // Destruct our own references
    destruct();

    // Assign new values
    assign_copy(copyee);

    return *this;
}

datum_t::data_wrapper_t::data_wrapper_t() :
    internal_type(internal_type_t::UNINITIALIZED) { }

datum_t::data_wrapper_t::data_wrapper_t(datum_t::construct_null_t) :
    internal_type(internal_type_t::R_NULL) { }

datum_t::data_wrapper_t::data_wrapper_t(datum_t::construct_boolean_t, bool _bool) :
    r_bool(_bool), internal_type(internal_type_t::R_BOOL) { }

datum_t::data_wrapper_t::data_wrapper_t(datum_t::construct_binary_t,
<<<<<<< HEAD
                                        datum_string_t &&_data) :
    r_str(std::move(_data)), internal_type(internal_type_t::R_BINARY) { }

datum_t::data_wrapper_t::data_wrapper_t(datum_t::construct_binary_t,
                                        const datum_string_t &_data) :
    r_str(_data), internal_type(internal_type_t::R_BINARY) { }

=======
                                        datum_string_t _data) :
    type(R_BINARY), r_str(std::move(_data)) { }

>>>>>>> 159078eb
datum_t::data_wrapper_t::data_wrapper_t(double num) :
    r_num(num), internal_type(internal_type_t::R_NUM) { }

<<<<<<< HEAD
datum_t::data_wrapper_t::data_wrapper_t(datum_string_t &&str) :
    r_str(std::move(str)), internal_type(internal_type_t::R_STR) { }

datum_t::data_wrapper_t::data_wrapper_t(const datum_string_t &str) :
    r_str(str), internal_type(internal_type_t::R_STR) { }

=======
datum_t::data_wrapper_t::data_wrapper_t(datum_string_t str) :
    type(R_STR), r_str(std::move(str)) { }

>>>>>>> 159078eb
datum_t::data_wrapper_t::data_wrapper_t(const char *cstr) :
    r_str(cstr), internal_type(internal_type_t::R_STR) { }

datum_t::data_wrapper_t::data_wrapper_t(std::vector<datum_t> &&array) :
    r_array(new countable_wrapper_t<std::vector<datum_t> >(std::move(array))),
    internal_type(internal_type_t::R_ARRAY) { }

datum_t::data_wrapper_t::data_wrapper_t(
        std::vector<std::pair<datum_string_t, datum_t> > &&object) :
    r_object(new countable_wrapper_t<std::vector<std::pair<datum_string_t, datum_t> > >(
        std::move(object))),
    internal_type(internal_type_t::R_OBJECT) {

#ifndef NDEBUG
    auto key_cmp = [](const std::pair<datum_string_t, datum_t> &p1,
                      const std::pair<datum_string_t, datum_t> &p2) -> bool {
        return p1.first < p2.first;
    };
    rassert(std::is_sorted(r_object->begin(), r_object->end(), key_cmp));
#endif
}

datum_t::data_wrapper_t::data_wrapper_t(type_t type, shared_buf_ref_t<char> &&_buf_ref) {
    switch (type) {
    case R_BINARY: {
        internal_type = internal_type_t::R_BINARY;
        new(&r_str) datum_string_t(std::move(_buf_ref));
    } break;
    case R_ARRAY: {
        internal_type = internal_type_t::BUF_R_ARRAY;
        new(&buf_ref) shared_buf_ref_t<char>(std::move(_buf_ref));
    } break;
    case R_OBJECT: {
        internal_type = internal_type_t::BUF_R_OBJECT;
        new(&buf_ref) shared_buf_ref_t<char>(std::move(_buf_ref));
    } break;
    case R_STR: {
        internal_type = internal_type_t::R_STR;
        new(&r_str) datum_string_t(std::move(_buf_ref));
    } break;
    case UNINITIALIZED: // fallthru
    case R_BOOL: // fallthru
    case R_NULL: // fallthru
    case R_NUM: // fallthru
    default:
        unreachable();
    }
}

datum_t::data_wrapper_t::~data_wrapper_t() {
    destruct();
}

datum_t::type_t datum_t::data_wrapper_t::get_type() const {
    switch (internal_type) {
    case internal_type_t::UNINITIALIZED:
        return type_t::UNINITIALIZED;
    case internal_type_t::R_ARRAY:
        return type_t::R_ARRAY;
    case internal_type_t::R_BINARY:
        return type_t::R_BINARY;
    case internal_type_t::R_BOOL:
        return type_t::R_BOOL;
    case internal_type_t::R_NULL:
        return type_t::R_NULL;
    case internal_type_t::R_NUM:
        return type_t::R_NUM;
    case internal_type_t::R_OBJECT:
        return type_t::R_OBJECT;
    case internal_type_t::R_STR:
        return type_t::R_STR;
    case internal_type_t::BUF_R_ARRAY:
        return type_t::R_ARRAY;
    case internal_type_t::BUF_R_OBJECT:
        return type_t::R_OBJECT;
    default:
        unreachable();
    }
}
datum_t::internal_type_t datum_t::data_wrapper_t::get_internal_type() const {
    return internal_type;
}

void datum_t::data_wrapper_t::destruct() {
    switch (internal_type) {
    case internal_type_t::UNINITIALIZED: // fallthru
    case internal_type_t::R_NULL: // fallthru
    case internal_type_t::R_BOOL: // fallthru
    case internal_type_t::R_NUM: break;
    case internal_type_t::R_BINARY: // fallthru
    case internal_type_t::R_STR: {
        r_str.~datum_string_t();
    } break;
    case internal_type_t::R_ARRAY: {
        r_array.~counted_t<countable_wrapper_t<std::vector<datum_t> > >();
    } break;
    case internal_type_t::R_OBJECT: {
        r_object.~counted_t<countable_wrapper_t<std::vector<std::pair<datum_string_t, datum_t> > > >();
    } break;
    case internal_type_t::BUF_R_ARRAY: // fallthru
    case internal_type_t::BUF_R_OBJECT: {
        buf_ref.~shared_buf_ref_t<char>();
    } break;
    default: unreachable();
    }
}

void datum_t::data_wrapper_t::assign_copy(const datum_t::data_wrapper_t &copyee) {
    internal_type = copyee.internal_type;
    switch (internal_type) {
    case internal_type_t::UNINITIALIZED: // fallthru
    case internal_type_t::R_NULL: break;
    case internal_type_t::R_BOOL: {
        r_bool = copyee.r_bool;
    } break;
    case internal_type_t::R_NUM: {
        r_num = copyee.r_num;
    } break;
    case internal_type_t::R_BINARY: // fallthru
    case internal_type_t::R_STR: {
        new(&r_str) datum_string_t(copyee.r_str);
    } break;
    case internal_type_t::R_ARRAY: {
        new(&r_array) counted_t<countable_wrapper_t<std::vector<datum_t> > >(copyee.r_array);
    } break;
    case internal_type_t::R_OBJECT: {
        new(&r_object) counted_t<countable_wrapper_t<std::vector<std::pair<datum_string_t, datum_t> > > >(
            copyee.r_object);
    } break;
    case internal_type_t::BUF_R_ARRAY: // fallthru
    case internal_type_t::BUF_R_OBJECT: {
        new(&buf_ref) shared_buf_ref_t<char>(copyee.buf_ref);
    } break;
    default: unreachable();
    }
}

void datum_t::data_wrapper_t::assign_move(datum_t::data_wrapper_t &&movee) noexcept {
    internal_type = movee.internal_type;
    switch (internal_type) {
    case internal_type_t::UNINITIALIZED: // fallthru
    case internal_type_t::R_NULL: break;
    case internal_type_t::R_BOOL: {
        r_bool = movee.r_bool;
    } break;
    case internal_type_t::R_NUM: {
        r_num = movee.r_num;
    } break;
    case internal_type_t::R_BINARY: // fallthru
    case internal_type_t::R_STR: {
        new(&r_str) datum_string_t(std::move(movee.r_str));
    } break;
    case internal_type_t::R_ARRAY: {
        new(&r_array) counted_t<countable_wrapper_t<std::vector<datum_t> > >(
            std::move(movee.r_array));
    } break;
    case internal_type_t::R_OBJECT: {
        new(&r_object) counted_t<countable_wrapper_t<std::vector<std::pair<datum_string_t, datum_t> > > >(
            std::move(movee.r_object));
    } break;
    case internal_type_t::BUF_R_ARRAY: // fallthru
    case internal_type_t::BUF_R_OBJECT: {
        new(&buf_ref) shared_buf_ref_t<char>(std::move(movee.buf_ref));
    } break;
    default: unreachable();
    }
}

datum_t::datum_t() : data() { }

datum_t::datum_t(type_t type, shared_buf_ref_t<char> &&buf_ref)
    : data(type, std::move(buf_ref)) { }

datum_t::datum_t(datum_t::construct_null_t dummy) : data(dummy) { }

datum_t::datum_t(construct_boolean_t dummy, bool _bool) : data(dummy, _bool) { }

datum_t::datum_t(construct_binary_t dummy, datum_string_t _data)
    : data(dummy, std::move(_data)) { }

datum_t::datum_t(double _num) : data(_num) {
    // isfinite is a macro on OS X in math.h, so we can't just say std::isfinite.
    using namespace std; // NOLINT(build/namespaces) due to platform variation
    rcheck(isfinite(data.r_num), base_exc_t::GENERIC,
           strprintf("Non-finite number: %" PR_RECONSTRUCTABLE_DOUBLE, data.r_num));
}

datum_t::datum_t(datum_string_t _str) : data(std::move(_str)) {
    check_str_validity(data.r_str);
}

datum_t::datum_t(const char *cstr) : data(cstr) { }

datum_t::datum_t(std::vector<datum_t> &&_array,
                 const configured_limits_t &limits)
    : data(std::move(_array)) {
    rcheck_array_size(*data.r_array, limits, base_exc_t::GENERIC);
}

datum_t::datum_t(std::vector<datum_t> &&_array,
                 no_array_size_limit_check_t) : data(std::move(_array)) { }

datum_t::datum_t(std::map<datum_string_t, datum_t> &&_object,
                 const std::set<std::string> &allowed_pts)
    : data(to_sorted_vec(std::move(_object))) {
    maybe_sanitize_ptype(allowed_pts);
}

datum_t::datum_t(std::vector<std::pair<datum_string_t, datum_t> > &&_object,
                 const std::set<std::string> &allowed_pts)
    : data(std::move(_object)) {
    maybe_sanitize_ptype(allowed_pts);
}

datum_t::datum_t(std::map<datum_string_t, datum_t> &&_object,
                 no_sanitize_ptype_t)
    : data(to_sorted_vec(std::move(_object))) { }

std::vector<std::pair<datum_string_t, datum_t> > datum_t::to_sorted_vec(
        std::map<datum_string_t, datum_t> &&map) {
    std::vector<std::pair<datum_string_t, datum_t> > sorted_vec;
    sorted_vec.reserve(map.size());
    for (auto it = map.begin(); it != map.end(); ++it) {
        sorted_vec.push_back(std::make_pair(std::move(it->first), std::move(it->second)));
    }
    return sorted_vec;
}

datum_t to_datum_for_client_serialization(grouped_data_t &&gd,
                                          reql_version_t reql_version,
                                          const configured_limits_t &limits) {
    std::map<datum_string_t, datum_t> map;
    map[datum_t::reql_type_string] =
        datum_t("GROUPED_DATA");

    {
        datum_array_builder_t arr(limits);
        arr.reserve(gd.size());
        iterate_ordered_by_version(
                reql_version,
                gd,
                [&arr, &limits](const datum_t &key,
                                datum_t &value) {
                    arr.add(datum_t(
                            std::vector<datum_t>{
                                key, std::move(value) },
                            limits));
                });
        map[data_field] = std::move(arr).to_datum();
    }

    // We don't sanitize the ptype because this is a fake ptype that should only
    // be used for serialization.
    // TODO(2014-08): This is a bad thing.
    return datum_t(std::move(map), datum_t::no_sanitize_ptype_t());
}

datum_t::~datum_t() {
}

bool datum_t::has() const {
    return data.get_type() != UNINITIALIZED;
}

void datum_t::reset() {
    data = data_wrapper_t();
}

datum_t datum_t::empty_array() {
    return datum_t(std::vector<datum_t>(),
                   no_array_size_limit_check_t());
}

datum_t datum_t::empty_object() {
    return datum_t(std::map<datum_string_t, datum_t>());
}

datum_t datum_t::null() {
    return datum_t(construct_null_t());
}

datum_t datum_t::boolean(bool value) {
    return datum_t(construct_boolean_t(), value);
}

datum_t datum_t::binary(const datum_string_t &_data) {
    return datum_t(construct_binary_t(), _data);
}

datum_t datum_t::binary(datum_string_t &&_data) {
    return datum_t(construct_binary_t(), std::move(_data));
}

datum_t to_datum(cJSON *json, const configured_limits_t &limits) {
    switch (json->type) {
    case cJSON_False: {
        return datum_t::boolean(false);
    } break;
    case cJSON_True: {
        return datum_t::boolean(true);
    } break;
    case cJSON_NULL: {
        return datum_t::null();
    } break;
    case cJSON_Number: {
        return datum_t(json->valuedouble);
    } break;
    case cJSON_String: {
        return datum_t(json->valuestring);
    } break;
    case cJSON_Array: {
        std::vector<datum_t> array;
        json_array_iterator_t it(json);
        while (cJSON *item = it.next()) {
            array.push_back(to_datum(item, limits));
        }
        return datum_t(std::move(array), limits);
    } break;
    case cJSON_Object: {
        datum_object_builder_t builder;
        json_object_iterator_t it(json);
        while (cJSON *item = it.next()) {
            bool dup = builder.add(item->string, to_datum(item, limits));
            rcheck_datum(!dup, base_exc_t::GENERIC,
                         strprintf("Duplicate key `%s` in JSON.", item->string));
        }
        const std::set<std::string> pts = { pseudo::literal_string };
        return std::move(builder).to_datum(pts);
    } break;
    default: unreachable();
    }
}


void check_str_validity(const char *bytes, size_t count) {
    const char *pos = static_cast<const char *>(memchr(bytes, 0, count));
    rcheck_datum(pos == NULL,
                 base_exc_t::GENERIC,
                 // We truncate because lots of other places can call `c_str` on the
                 // error message.
                 strprintf("String `%.20s` (truncated) contains NULL byte at offset %zu.",
                           bytes, pos - bytes));
}

void datum_t::check_str_validity(const datum_string_t &str) {
    ::ql::check_str_validity(str.data(), str.size());
}

const shared_buf_ref_t<char> *datum_t::get_buf_ref() const {
    if (data.get_internal_type() == internal_type_t::BUF_R_ARRAY
        || data.get_internal_type() == internal_type_t::BUF_R_OBJECT) {
        return &data.buf_ref;
    } else {
        return NULL;
    }
}

datum_t::type_t datum_t::get_type() const { return data.get_type(); }

bool datum_t::is_ptype() const {
    return get_type() == R_BINARY ||
        (get_type() == R_OBJECT && get_field(reql_type_string, NOTHROW).has());
}

bool datum_t::is_ptype(const std::string &reql_type) const {
    return (reql_type == "") ? is_ptype() : is_ptype() && get_reql_type() == reql_type;
}

std::string datum_t::get_reql_type() const {
    r_sanity_check(is_ptype());
    if (get_type() == R_BINARY) {
        return "BINARY";
    }

    datum_t maybe_reql_type = get_field(reql_type_string, NOTHROW);
    r_sanity_check(maybe_reql_type.has());
    rcheck(maybe_reql_type.get_type() == R_STR,
           base_exc_t::GENERIC,
           strprintf("Error: Field `%s` must be a string (got `%s` of type %s):\n%s",
                     reql_type_string.to_std().c_str(),
                     maybe_reql_type.trunc_print().c_str(),
                     maybe_reql_type.get_type_name().c_str(),
                     trunc_print().c_str()));
    return maybe_reql_type.as_str().to_std();
}

std::string raw_type_name(datum_t::type_t type) {
    switch (type) {
    case datum_t::R_NULL:   return "NULL";
    case datum_t::R_BINARY: return std::string("PTYPE<") + pseudo::binary_string + ">";
    case datum_t::R_BOOL:   return "BOOL";
    case datum_t::R_NUM:    return "NUMBER";
    case datum_t::R_STR:    return "STRING";
    case datum_t::R_ARRAY:  return "ARRAY";
    case datum_t::R_OBJECT: return "OBJECT";
    case datum_t::UNINITIALIZED: // fallthru
    default: unreachable();
    }
}

std::string datum_t::get_type_name() const {
    if (is_ptype()) {
        return "PTYPE<" + get_reql_type() + ">";
    } else {
        return raw_type_name(get_type());
    }
}

std::string datum_t::print() const {
    return as_json().Print();
}

std::string datum_t::trunc_print() const {
    std::string s = print();
    if (s.size() > trunc_len) {
        s.erase(s.begin() + (trunc_len - 3), s.end());
        s += "...";
    }
    return s;
}

void datum_t::pt_to_str_key(std::string *str_out) const {
    r_sanity_check(is_ptype());
    if (get_reql_type() == pseudo::time_string) {
        pseudo::time_to_str_key(*this, str_out);
    } else if (get_reql_type() == pseudo::geometry_string) {
        rfail(base_exc_t::GENERIC,
              "Cannot use a geometry value as a key value in a primary or "
              " non-geospatial secondary index.");
    } else {
        rfail(base_exc_t::GENERIC,
              "Cannot use pseudotype %s as a primary or secondary key value .",
              get_type_name().c_str());
    }
}

void datum_t::num_to_str_key(std::string *str_out) const {
    r_sanity_check(get_type() == R_NUM);
    str_out->append("N");
    union {
        double d;
        uint64_t u;
    } packed;
    guarantee(sizeof(packed.d) == sizeof(packed.u));
    packed.d = as_num();
    // Mangle the value so that lexicographic ordering matches double ordering
    if (packed.u & (1ULL << 63)) {
        // If we have a negative double, flip all the bits.  Flipping the
        // highest bit causes the negative doubles to sort below the
        // positive doubles (which will also have their highest bit
        // flipped), and flipping all the other bits causes more negative
        // doubles to sort below less negative doubles.
        packed.u = ~packed.u;
    } else {
        // If we have a non-negative double, flip the highest bit so that it
        // sorts higher than all the negative doubles (which had their
        // highest bit flipped as well).
        packed.u ^= (1ULL << 63);
    }
    // The formatting here is sensitive.  Talk to mlucy before changing it.
    str_out->append(strprintf("%.*" PRIx64, static_cast<int>(sizeof(double)*2), packed.u));
    str_out->append(strprintf("#%" PR_RECONSTRUCTABLE_DOUBLE, as_num()));
}

void datum_t::binary_to_str_key(std::string *str_out) const {
    // We need to prepend "P" and append a character less than [a-zA-Z] so that
    // different pseudotypes sort correctly.
    const std::string binary_key_prefix("PBINARY:");
    const datum_string_t &key = as_binary();

    str_out->append(binary_key_prefix);
    size_t to_append = std::min(MAX_KEY_SIZE - str_out->size(), key.size());

    // Escape null bytes so we don't cause key ambiguity when used in an array
    // We do this by replacing \x00 with \x01\x01 and replacing \x01 with \x01\x02
    for (size_t i = 0; i < to_append; ++i) {
        if (key.data()[i] == '\x00') {
            str_out->append("\x01\x01");
        } else if (key.data()[i] == '\x01') {
            str_out->append("\x01\x02");
        } else {
            str_out->append(1, key.data()[i]);
        }
    }
}

void datum_t::str_to_str_key(std::string *str_out) const {
    r_sanity_check(get_type() == R_STR);
    str_out->append("S");
    size_t to_append = std::min(MAX_KEY_SIZE - str_out->size(), as_str().size());
    str_out->append(as_str().data(), to_append);
}

void datum_t::bool_to_str_key(std::string *str_out) const {
    r_sanity_check(get_type() == R_BOOL);
    str_out->append("B");
    if (as_bool()) {
        str_out->append("t");
    } else {
        str_out->append("f");
    }
}

// The key for an array is stored as a string of all its elements, each separated by a
//  null character, with another null character at the end to signify the end of the
//  array (this is necessary to prevent ambiguity when nested arrays are involved).
void datum_t::array_to_str_key(std::string *str_out) const {
    r_sanity_check(get_type() == R_ARRAY);
    str_out->append("A");

    for (size_t i = 0; i < arr_size() && str_out->size() < MAX_KEY_SIZE; ++i) {
        datum_t item = get(i, NOTHROW);
        r_sanity_check(item.has());

        switch (item->get_type()) {
        case R_NUM: item->num_to_str_key(str_out); break;
        case R_STR: item->str_to_str_key(str_out); break;
        case R_BINARY: item->binary_to_str_key(str_out); break;
        case R_BOOL: item->bool_to_str_key(str_out); break;
        case R_ARRAY: item->array_to_str_key(str_out); break;
        case R_OBJECT:
            if (item->is_ptype()) {
                item->pt_to_str_key(str_out);
                break;
            }
            // fallthru
        case R_NULL:
            item->type_error(
                strprintf("Array keys can only contain numbers, strings, bools, "
                          " pseudotypes, or arrays (got %s of type %s).",
                          item->print().c_str(), item->get_type_name().c_str()));
            break;
        case UNINITIALIZED: // fallthru
        default:
            unreachable();
        }
        str_out->append(std::string(1, '\0'));
    }
}

int datum_t::pseudo_cmp(reql_version_t reql_version, const datum_t &rhs) const {
    r_sanity_check(is_ptype());
    if (get_type() == R_BINARY) {
        return as_binary().compare(rhs.as_binary());
    } else if (get_reql_type() == pseudo::time_string) {
        return pseudo::time_cmp(reql_version, *this, rhs);
    }

    rfail(base_exc_t::GENERIC, "Incomparable type %s.", get_type_name().c_str());
}

bool datum_t::pseudo_compares_as_obj() const {
    r_sanity_check(is_ptype());
    if (get_reql_type() == pseudo::geometry_string) {
        // We compare geometry by its object representation.
        // That's not especially meaningful, but works for indexing etc.
        return true;
    } else {
        return false;
    }
}

void datum_t::maybe_sanitize_ptype(const std::set<std::string> &allowed_pts) {
    if (is_ptype()) {
        std::string s = get_reql_type();
        if (s == pseudo::time_string) {
            pseudo::sanitize_time(this);
            return;
        }
        if (s == pseudo::literal_string) {
            rcheck(std_contains(allowed_pts, pseudo::literal_string),
                   base_exc_t::GENERIC,
                   "Stray literal keyword found, literal can only be present inside "
                   "merge and cannot nest inside other literals.");
            pseudo::rcheck_literal_valid(this);
            return;
        }
        if (s == pseudo::geometry_string) {
            // Semantic geometry validation is handled separately whenever a
            // geometry object is created (or used, when necessary).
            // This just performs a basic syntactic check.
            pseudo::sanitize_geometry(this);
            return;
        }
        if (s == pseudo::binary_string) {
            // Sanitization cannot be performed when loading from a shared buffer.
            r_sanity_check(data.get_internal_type() == internal_type_t::R_OBJECT);
            // Clear the pseudotype data and convert it to binary data
            data = data_wrapper_t(construct_binary_t(),
                                  pseudo::decode_base64_ptype(*data.r_object));
            return;
        }
        rfail(base_exc_t::GENERIC,
              "Unknown $reql_type$ `%s`.", get_type_name().c_str());
    }
}

void datum_t::rcheck_is_ptype(const std::string s) const {
    rcheck(is_ptype(), base_exc_t::GENERIC,
           (s == ""
            ? strprintf("Not a pseudotype: `%s`.", trunc_print().c_str())
            : strprintf("Not a %s pseudotype: `%s`.",
                        s.c_str(),
                        trunc_print().c_str())));
}

datum_t datum_t::drop_literals(bool *encountered_literal_out) const {
    // drop_literals will never create arrays larger than those in the
    // existing datum; so checking (and thus threading the limits
    // parameter) is unnecessary here.
    const ql::configured_limits_t & limits = ql::configured_limits_t::unlimited;
    rassert(encountered_literal_out != NULL);

    const bool is_literal = is_ptype(pseudo::literal_string);
    if (is_literal) {
        datum_t val = get_field(pseudo::value_key, NOTHROW);
        if (val.has()) {
            bool encountered_literal;
            val = val->drop_literals(&encountered_literal);
            // Nested literals should have been caught on the higher QL levels.
            r_sanity_check(!encountered_literal);
        }
        *encountered_literal_out = true;
        return val;
    }

    // The result is either
    // - *this
    // - or if `need_to_copy` is true, `copied_result`
    bool need_to_copy = false;
    datum_t copied_result;

    if (get_type() == R_OBJECT) {
        datum_object_builder_t builder;

        for (size_t i = 0; i < obj_size(); ++i) {
            auto pair = get_pair(i);
            bool encountered_literal;
            datum_t val = pair.second.drop_literals(&encountered_literal);

            if (encountered_literal && !need_to_copy) {
                // We have encountered the first field with a literal.
                // This means we have to create a copy in `result_copy`.
                need_to_copy = true;
                // Copy everything up to now into the builder.
                for (size_t copy_i = 0; copy_i < i; ++copy_i) {
                    auto copy_pair = get_pair(copy_i);
                    bool conflict = builder.add(copy_pair.first, copy_pair.second);
                    r_sanity_check(!conflict);
                }
            }

            if (need_to_copy) {
                if (val.has()) {
                    bool conflict = builder.add(pair.first, val);
                    r_sanity_check(!conflict);
                } else {
                    // If `pair.second` was a literal without a value, ignore it
                }
            }
        }

        copied_result = std::move(builder).to_datum();

    } else if (get_type() == R_ARRAY) {
        datum_array_builder_t builder(limits);

        for (size_t i = 0; i < arr_size(); ++i) {
            bool encountered_literal;
            datum_t val = get(i).drop_literals(&encountered_literal);

            if (encountered_literal && !need_to_copy) {
                // We have encountered the first element with a literal.
                // This means we have to create a copy in `result_copy`.
                need_to_copy = true;
                // Copy everything up to now into the builder.
                for (size_t copy_i = 0; copy_i < i; ++copy_i) {
                    builder.add(get(copy_i));
                }
            }

            if (need_to_copy) {
                if (val.has()) {
                    builder.add(val);
                } else {
                    // If the element` was a literal without a value, ignore it
                }
            }
        }

        copied_result = std::move(builder).to_datum();
    }

    if (need_to_copy) {
        *encountered_literal_out = true;
        rassert(copied_result.has());
        return copied_result;
    } else {
        *encountered_literal_out = false;
        return *this;
    }
}

void datum_t::rcheck_valid_replace(datum_t old_val,
                                   datum_t orig_key,
                                   const datum_string_t &pkey) const {
    datum_t pk = get_field(pkey, NOTHROW);
    rcheck(pk.has(), base_exc_t::GENERIC,
           strprintf("Inserted object must have primary key `%s`:\n%s",
                     pkey.to_std().c_str(), print().c_str()));
    if (old_val.has()) {
        datum_t old_pk = orig_key;
        if (old_val->get_type() != R_NULL) {
            old_pk = old_val->get_field(pkey, NOTHROW);
            r_sanity_check(old_pk.has());
        }
        if (old_pk.has()) {
            rcheck(*old_pk == *pk, base_exc_t::GENERIC,
                   strprintf("Primary key `%s` cannot be changed (`%s` -> `%s`).",
                             pkey.to_std().c_str(), old_val->print().c_str(),
                             print().c_str()));
        }
    } else {
        r_sanity_check(!orig_key.has());
    }
}

std::string datum_t::print_primary() const {
    std::string s;
    switch (get_type()) {
    case R_NUM: num_to_str_key(&s); break;
    case R_STR: str_to_str_key(&s); break;
    case R_BINARY: binary_to_str_key(&s); break;
    case R_BOOL: bool_to_str_key(&s); break;
    case R_ARRAY: array_to_str_key(&s); break;
    case R_OBJECT:
        if (is_ptype()) {
            pt_to_str_key(&s);
            break;
        }
        // fallthru
    case R_NULL:
        type_error(strprintf(
            "Primary keys must be either a number, string, bool, pseudotype "
            "or array (got type %s):\n%s",
            get_type_name().c_str(), trunc_print().c_str()));
        break;
    case UNINITIALIZED: // fallthru
    default:
        unreachable();
    }

    if (s.size() > rdb_protocol::MAX_PRIMARY_KEY_SIZE) {
        rfail(base_exc_t::GENERIC,
              "Primary key too long (max %zu characters): %s",
              rdb_protocol::MAX_PRIMARY_KEY_SIZE - 1, print().c_str());
    }
    return s;
}

std::string datum_t::mangle_secondary(const std::string &secondary,
                                      const std::string &primary,
                                      const std::string &tag) {
    guarantee(secondary.size() < UINT8_MAX);
    guarantee(secondary.size() + primary.size() < UINT8_MAX);

    uint8_t pk_offset = static_cast<uint8_t>(secondary.size()),
            tag_offset = static_cast<uint8_t>(primary.size()) + pk_offset;

    std::string res = secondary + primary + tag +
           std::string(1, pk_offset) + std::string(1, tag_offset);
    guarantee(res.size() <= MAX_KEY_SIZE);
    return res;
}

std::string datum_t::encode_tag_num(uint64_t tag_num) {
    static_assert(sizeof(tag_num) == tag_size,
            "tag_size constant is assumed to be the size of a uint64_t.");
#ifndef BOOST_LITTLE_ENDIAN
    static_assert(false, "This piece of code will break on big-endian systems.");
#endif
    return std::string(reinterpret_cast<const char *>(&tag_num), tag_size);
}

std::string datum_t::compose_secondary(const std::string &secondary_key,
        const store_key_t &primary_key, boost::optional<uint64_t> tag_num) {
    std::string primary_key_string = key_to_unescaped_str(primary_key);

    if (primary_key_string.length() > rdb_protocol::MAX_PRIMARY_KEY_SIZE) {
        throw exc_t(base_exc_t::GENERIC,
            strprintf(
                "Primary key too long (max %zu characters): %s",
                rdb_protocol::MAX_PRIMARY_KEY_SIZE - 1,
                key_to_debug_str(primary_key).c_str()),
            NULL);
    }

    std::string tag_string;
    if (tag_num) {
        tag_string = encode_tag_num(tag_num.get());
    }

    const std::string truncated_secondary_key =
        secondary_key.substr(0, trunc_size(primary_key_string.length()));

    return mangle_secondary(truncated_secondary_key, primary_key_string, tag_string);
}

std::string datum_t::print_secondary(reql_version_t reql_version,
                                     const store_key_t &primary_key,
                                     boost::optional<uint64_t> tag_num) const {
    std::string secondary_key_string;

    // Reserve max key size to reduce reallocations
    secondary_key_string.reserve(MAX_KEY_SIZE);

    if (get_type() == R_NUM) {
        num_to_str_key(&secondary_key_string);
    } else if (get_type() == R_STR) {
        str_to_str_key(&secondary_key_string);
    } else if (get_type() == R_BINARY) {
        binary_to_str_key(&secondary_key_string);
    } else if (get_type() == R_BOOL) {
        bool_to_str_key(&secondary_key_string);
    } else if (get_type() == R_ARRAY) {
        array_to_str_key(&secondary_key_string);
    } else if (get_type() == R_OBJECT && is_ptype()) {
        pt_to_str_key(&secondary_key_string);
    } else {
        type_error(strprintf(
            "Secondary keys must be a number, string, bool, pseudotype, "
            "or array (got type %s):\n%s",
            get_type_name().c_str(), trunc_print().c_str()));
    }

    switch (reql_version) {
    case reql_version_t::v1_13:
        break;
    case reql_version_t::v1_14_is_latest:
        secondary_key_string.append(1, '\x00');
        break;
    default:
        unreachable();
    }

    return compose_secondary(secondary_key_string, primary_key, tag_num);
}

struct components_t {
    std::string secondary;
    std::string primary;
    boost::optional<uint64_t> tag_num;
};

void parse_secondary(const std::string &key,
                     components_t *components) {
    uint8_t start_of_tag = key[key.size() - 1],
            start_of_primary = key[key.size() - 2];

    guarantee(start_of_primary < start_of_tag);

    components->secondary = key.substr(0, start_of_primary);
    components->primary = key.substr(start_of_primary, start_of_tag - start_of_primary);

    std::string tag_str = key.substr(start_of_tag, key.size() - (start_of_tag + 2));
    if (tag_str.size() != 0) {
#ifndef BOOST_LITTLE_ENDIAN
        static_assert(false, "This piece of code will break on little endian systems.");
#endif
        components->tag_num = *reinterpret_cast<const uint64_t *>(tag_str.data());
    }
}

std::string datum_t::extract_primary(const std::string &secondary) {
    components_t components;
    parse_secondary(secondary, &components);
    return components.primary;
}

store_key_t datum_t::extract_primary(const store_key_t &secondary_key) {
    return store_key_t(extract_primary(key_to_unescaped_str(secondary_key)));
}

std::string datum_t::extract_secondary(const std::string &secondary) {
    components_t components;
    parse_secondary(secondary, &components);
    return components.secondary;
}

boost::optional<uint64_t> datum_t::extract_tag(const std::string &secondary) {
    components_t components;
    parse_secondary(secondary, &components);
    return components.tag_num;
}

boost::optional<uint64_t> datum_t::extract_tag(const store_key_t &key) {
    return extract_tag(key_to_unescaped_str(key));
}

// This function returns a store_key_t suitable for searching by a
// secondary-index.  This is needed because secondary indexes may be truncated,
// but the amount truncated depends on the length of the primary key.  Since we
// do not know how much was truncated, we have to truncate the maximum amount,
// then return all matches and filter them out later.
store_key_t datum_t::truncated_secondary() const {
    std::string s;
    if (get_type() == R_NUM) {
        num_to_str_key(&s);
    } else if (get_type() == R_STR) {
        str_to_str_key(&s);
    } else if (get_type() == R_BINARY) {
        binary_to_str_key(&s);
    } else if (get_type() == R_BOOL) {
        bool_to_str_key(&s);
    } else if (get_type() == R_ARRAY) {
        array_to_str_key(&s);
    } else if (get_type() == R_OBJECT && is_ptype()) {
        pt_to_str_key(&s);
    } else {
        type_error(strprintf(
            "Secondary keys must be a number, string, bool, pseudotype, "
            "or array (got %s of type %s).",
            print().c_str(), get_type_name().c_str()));
    }

    // Truncate the key if necessary
    if (s.length() >= max_trunc_size()) {
        s.erase(max_trunc_size());
    }

    return store_key_t(s);
}

void datum_t::check_type(type_t desired, const char *msg) const {
    rcheck_typed_target(
        this, get_type() == desired,
        (msg != NULL)
            ? std::string(msg)
            : strprintf("Expected type %s but found %s.",
                        raw_type_name(desired).c_str(), get_type_name().c_str()));
}
void datum_t::type_error(const std::string &msg) const {
    rfail_typed_target(this, "%s", msg.c_str());
}

bool datum_t::as_bool() const {
    if (get_type() == R_BOOL) {
        return data.r_bool;
    } else {
        return get_type() != R_NULL;
    }
}
double datum_t::as_num() const {
    check_type(R_NUM);
    return data.r_num;
}

bool number_as_integer(double d, int64_t *i_out) {
    static_assert(DBL_MANT_DIG == 53, "Doubles are wrong size.");

    if (min_dbl_int <= d && d <= max_dbl_int) {
        int64_t i = d;
        if (static_cast<double>(i) == d) {
            *i_out = i;
            return true;
        }
    }
    return false;
}

int64_t checked_convert_to_int(const rcheckable_t *target, double d) {
    int64_t i;
    if (number_as_integer(d, &i)) {
        return i;
    } else {
        rfail_target(target, base_exc_t::GENERIC,
                     "Number not an integer%s: %" PR_RECONSTRUCTABLE_DOUBLE,
                     d < min_dbl_int ? " (<-2^53)" :
                         d > max_dbl_int ? " (>2^53)" : "",
                     d);
    }
}

struct datum_rcheckable_t : public rcheckable_t {
    explicit datum_rcheckable_t(const datum_t *_datum) : datum(_datum) { }
    void runtime_fail(base_exc_t::type_t type,
                      const char *test, const char *file, int line,
                      std::string msg) const {
        datum->runtime_fail(type, test, file, line, msg);
    }
    const datum_t *datum;
};

int64_t datum_t::as_int() const {
    datum_rcheckable_t target(this);
    return checked_convert_to_int(&target, as_num());
}

const datum_string_t &datum_t::as_binary() const {
    check_type(R_BINARY);
    return data.r_str;
}

const datum_string_t &datum_t::as_str() const {
    check_type(R_STR);
    return data.r_str;
}

size_t datum_t::arr_size() const {
    check_type(R_ARRAY);
    if (data.get_internal_type() == internal_type_t::BUF_R_ARRAY) {
        return datum_get_array_size(data.buf_ref);
    } else {
        rassert(data.get_internal_type() == internal_type_t::R_ARRAY);
        return data.r_array->size();
    }
}

datum_t datum_t::get(size_t index, throw_bool_t throw_bool) const {
    // Calling `size()` here also makes sure this this is actually an R_ARRAY.
    const size_t array_size = arr_size();
    if (index < array_size) {
        if (data.get_internal_type() == internal_type_t::BUF_R_ARRAY) {
            const size_t offset = datum_get_element_offset(data.buf_ref, index);
            return datum_deserialize_from_buf(data.buf_ref, offset);
        } else {
            rassert(data.get_internal_type() == internal_type_t::R_ARRAY);
            return (*data.r_array)[index];
        }
    } else if (throw_bool == THROW) {
        rfail(base_exc_t::NON_EXISTENCE, "Index out of bounds: %zu", index);
    } else {
        return datum_t();
    }
}

size_t datum_t::obj_size() const {
    check_type(R_OBJECT);
    if (data.get_internal_type() == internal_type_t::BUF_R_OBJECT) {
        return datum_get_array_size(data.buf_ref);
    } else {
        rassert(data.get_internal_type() == internal_type_t::R_OBJECT);
        return data.r_object->size();
    }
}

std::pair<datum_string_t, datum_t> datum_t::get_pair(size_t index) const {
    check_type(R_OBJECT);
<<<<<<< HEAD
    guarantee(index < num_pairs());
    if (data.get_internal_type() == internal_type_t::BUF_R_OBJECT) {
        const size_t offset = datum_get_element_offset(data.buf_ref, index);
        return datum_deserialize_pair_from_buf(data.buf_ref, offset);
    } else {
        rassert(data.get_internal_type() == internal_type_t::R_OBJECT);
        return (*data.r_object)[index];
    }
=======
    guarantee(index < obj_size());
    return (*data.r_object)[index];
>>>>>>> 159078eb
}

datum_t datum_t::get_field(const datum_string_t &key, throw_bool_t throw_bool) const {
    // Use binary search on top of get_pair()
    size_t range_beg = 0;
    size_t range_end = obj_size();
    while (range_beg < range_end) {
        const size_t center = range_beg + ((range_end - range_beg) / 2);
        auto center_pair = get_pair(center);
        const int cmp = key.compare(center_pair.first);
        if (cmp == 0) {
            // Found it
            return center_pair.second;
        } else if (cmp < 0) {
            range_end = center;
        } else {
            range_beg = center + 1;
        }
        rassert(range_beg <= range_end);
    }

    // Didn't find it
    if (throw_bool == THROW) {
        rfail(base_exc_t::NON_EXISTENCE,
              "No attribute `%s` in object:\n%s", key.to_std().c_str(), print().c_str());
    }
    return datum_t();
}

datum_t datum_t::get_field(const char *key, throw_bool_t throw_bool) const {
    return get_field(datum_string_t(key), throw_bool);
}

cJSON *datum_t::as_json_raw() const {
    switch (get_type()) {
    case R_NULL: return cJSON_CreateNull();
    case R_BINARY: return pseudo::encode_base64_ptype(as_binary()).release();
    case R_BOOL: return cJSON_CreateBool(as_bool());
    case R_NUM: return cJSON_CreateNumber(as_num());
    case R_STR: return cJSON_CreateStringN(as_str().data(), as_str().size());
    case R_ARRAY: {
        scoped_cJSON_t arr(cJSON_CreateArray());
        for (size_t i = 0; i < arr_size(); ++i) {
            arr.AddItemToArray(get(i)->as_json_raw());
        }
        return arr.release();
    } break;
    case R_OBJECT: {
        scoped_cJSON_t obj(cJSON_CreateObject());
        for (size_t i = 0; i < num_pairs(); ++i) {
            auto pair = get_pair(i);
            obj.AddItemToObject(pair.first.data(), pair.first.size(),
                                pair.second.as_json_raw());
        }
        return obj.release();
    } break;
    case UNINITIALIZED: // fallthru
    default: unreachable();
    }
    unreachable();
}

scoped_cJSON_t datum_t::as_json() const {
    return scoped_cJSON_t(as_json_raw());
}

// TODO: make BINARY, STR, and OBJECT convertible to sequence?
counted_t<datum_stream_t>
datum_t::as_datum_stream(const protob_t<const Backtrace> &backtrace) const {
    switch (get_type()) {
    case R_NULL:   // fallthru
    case R_BINARY: // fallthru
    case R_BOOL:   // fallthru
    case R_NUM:    // fallthru
    case R_STR:    // fallthru
    case R_OBJECT: // fallthru
        type_error(strprintf("Cannot convert %s to SEQUENCE",
                             get_type_name().c_str()));
    case R_ARRAY:
        return make_counted<array_datum_stream_t>(*this, backtrace);
    case UNINITIALIZED: // fallthru
    default: unreachable();
    }
    unreachable();
};

void datum_t::replace_field(const datum_string_t &key, datum_t val) {
    check_type(R_OBJECT);
    r_sanity_check(val.has());
    // This function must only be used during sanitization, which is only performed
    // when not loading from a shared buffer.
    r_sanity_check(data.get_internal_type() == internal_type_t::R_OBJECT);

    auto key_cmp = [](const std::pair<datum_string_t, datum_t> &p1,
                      const datum_string_t &k2) -> bool {
        return p1.first < k2;
    };
    auto it = std::lower_bound(data.r_object->begin(), data.r_object->end(),
                               key, key_cmp);

    // The key must already exist
    r_sanity_check(it != data.r_object->end() && it->first == key);

    it->second = val;
}

datum_t datum_t::merge(const datum_t &rhs) const {
    if (get_type() != R_OBJECT || rhs.get_type() != R_OBJECT) {
        return rhs;
    }

    datum_object_builder_t d(*this);
    for (size_t i = 0; i < rhs.obj_size(); ++i) {
        auto pair = rhs.get_pair(i);
        datum_t sub_lhs = d.try_get(pair.first);
        bool is_literal = pair.second.is_ptype(pseudo::literal_string);

        if (pair.second.get_type() == R_OBJECT && sub_lhs.has() && !is_literal) {
            d.overwrite(pair.first, sub_lhs.merge(pair.second));
        } else {
            datum_t val =
                is_literal
                ? pair.second.get_field(pseudo::value_key, NOTHROW)
                : pair.second;
            if (val.has()) {
                // Since nested literal keywords are forbidden, this should be a no-op
                // if `is_literal == true`.
                bool encountered_literal;
                val = val->drop_literals(&encountered_literal);
                r_sanity_check(!encountered_literal || !is_literal);
            }
            if (val.has()) {
                d.overwrite(pair.first, val);
            } else {
                r_sanity_check(is_literal);
                UNUSED bool b = d.delete_field(pair.first);
            }
        }
    }
    return std::move(d).to_datum();
}

datum_t datum_t::merge(const datum_t &rhs,
                       merge_resoluter_t f,
                       const configured_limits_t &limits,
                       std::set<std::string> *conditions_out) const {
    datum_object_builder_t d(*this);
    for (size_t i = 0; i < rhs.obj_size(); ++i) {
        auto pair = rhs.get_pair(i);
        datum_t left = get_field(pair.first, NOTHROW);
        if (left.has()) {
            d.overwrite(pair.first, f(pair.first, left, pair.second, limits, conditions_out));
        } else {
            bool b = d.add(pair.first, pair.second);
            r_sanity_check(!b);
        }
    }
    return std::move(d).to_datum();
}

template<class T>
int derived_cmp(T a, T b) {
    if (a == b) return 0;
    return a < b ? -1 : 1;
}

int datum_t::v1_13_cmp(const datum_t &rhs) const {
    if (is_ptype() && !rhs.is_ptype()) {
        return 1;
    } else if (!is_ptype() && rhs.is_ptype()) {
        return -1;
    }

    if (get_type() != rhs.get_type()) {
        return derived_cmp(get_type(), rhs.get_type());
    }
    switch (get_type()) {
    case R_NULL: return 0;
    case R_BOOL: return derived_cmp(as_bool(), rhs.as_bool());
    case R_NUM: return derived_cmp(as_num(), rhs.as_num());
    case R_STR: return as_str().compare(rhs.as_str());
    case R_ARRAY: {
        size_t i;
        for (i = 0; i < arr_size(); ++i) {
            if (i >= rhs.arr_size()) return 1;
            int cmpval = get(i).v1_13_cmp(rhs.get(i));
            if (cmpval != 0) return cmpval;
        }
        guarantee(i <= rhs.arr_size());
        return i == rhs.arr_size() ? 0 : -1;
    } unreachable();
    case R_OBJECT: {
        if (is_ptype() && !pseudo_compares_as_obj()) {
            if (get_reql_type() != rhs.get_reql_type()) {
                return derived_cmp(get_reql_type(), rhs.get_reql_type());
            }
            return pseudo_cmp(reql_version_t::v1_13, rhs);
        } else {
            size_t i = 0;
            size_t i2 = 0;
            while (i < obj_size() && i2 < rhs.obj_size()) {
                auto pair = get_pair(i);
                auto pair2 = rhs.get_pair(i2);
                int key_cmpval = pair.first.compare(pair2.first);
                if (key_cmpval != 0) {
                    return key_cmpval;
                }
                int val_cmpval = pair.second.v1_13_cmp(pair2.second);
                if (val_cmpval != 0) {
                    return val_cmpval;
                }
                ++i;
                ++i2;
            }
            if (i != obj_size()) return 1;
            if (i2 != rhs.obj_size()) return -1;
            return 0;
        }
    } unreachable();
    case R_BINARY: // This should be handled by the ptype code above
    case UNINITIALIZED: // fallthru
    default: unreachable();
    }
}

int datum_t::cmp(reql_version_t reql_version, const datum_t &rhs) const {
    switch (reql_version) {
    case reql_version_t::v1_13:
        return v1_13_cmp(rhs);
    case reql_version_t::v1_14_is_latest:
        return modern_cmp(rhs);
    default:
        unreachable();
    }
}

int datum_t::modern_cmp(const datum_t &rhs) const {
    bool lhs_ptype = is_ptype() && !pseudo_compares_as_obj();
    bool rhs_ptype = rhs.is_ptype() && !rhs.pseudo_compares_as_obj();
    if (lhs_ptype && rhs_ptype) {
        if (get_reql_type() != rhs.get_reql_type()) {
            return derived_cmp(get_reql_type(), rhs.get_reql_type());
        }
        return pseudo_cmp(reql_version_t::v1_14_is_latest, rhs);
    } else if (lhs_ptype || rhs_ptype) {
        return derived_cmp(get_type_name(), rhs.get_type_name());
    }

    if (get_type() != rhs.get_type()) {
        return derived_cmp(get_type(), rhs.get_type());
    }
    switch (get_type()) {
    case R_NULL: return 0;
    case R_BOOL: return derived_cmp(as_bool(), rhs.as_bool());
    case R_NUM: return derived_cmp(as_num(), rhs.as_num());
    case R_STR: return as_str().compare(rhs.as_str());
    case R_ARRAY: {
        size_t i;
        for (i = 0; i < arr_size(); ++i) {
            if (i >= rhs.arr_size()) return 1;
            int cmpval = get(i).modern_cmp(rhs.get(i));
            if (cmpval != 0) return cmpval;
        }
        guarantee(i <= rhs.arr_size());
        return i == rhs.arr_size() ? 0 : -1;
    } unreachable();
    case R_OBJECT: {
        size_t i = 0;
        size_t i2 = 0;
        while (i < obj_size() && i2 < rhs.obj_size()) {
            auto pair = get_pair(i);
            auto pair2 = rhs.get_pair(i2);
            int key_cmpval = pair.first.compare(pair2.first);
            if (key_cmpval != 0) {
                return key_cmpval;
            }
            int val_cmpval = pair.second.modern_cmp(pair2.second);
            if (val_cmpval != 0) {
                return val_cmpval;
            }
            ++i;
            ++i2;
        }
        if (i != obj_size()) return 1;
        if (i2 != rhs.obj_size()) return -1;
        return 0;
    } unreachable();
    case R_BINARY: // This should be handled by the ptype code above
    case UNINITIALIZED: // fallthru
    default: unreachable();
    }
}

bool datum_t::operator==(const datum_t &rhs) const { return modern_cmp(rhs) == 0; }
bool datum_t::operator!=(const datum_t &rhs) const { return modern_cmp(rhs) != 0; }
bool datum_t::compare_lt(reql_version_t reql_version, const datum_t &rhs) const {
    return cmp(reql_version, rhs) < 0;
}
bool datum_t::compare_gt(reql_version_t reql_version, const datum_t &rhs) const {
    return cmp(reql_version, rhs) > 0;
}

void datum_t::runtime_fail(base_exc_t::type_t exc_type,
                           const char *test, const char *file, int line,
                           std::string msg) const {
    ql::runtime_fail(exc_type, test, file, line, msg);
}

datum_t to_datum(const Datum *d, const configured_limits_t &limits) {
    switch (d->type()) {
    case Datum::R_NULL: {
        return datum_t::null();
    } break;
    case Datum::R_BOOL: {
        return datum_t::boolean(d->r_bool());
    } break;
    case Datum::R_NUM: {
        return datum_t(d->r_num());
    } break;
    case Datum::R_STR: {
        return datum_t(datum_string_t(d->r_str()));
    } break;
    case Datum::R_JSON: {
        scoped_cJSON_t cjson(cJSON_Parse(d->r_str().c_str()));
        return to_datum(cjson.get(), limits);
    } break;
    case Datum::R_ARRAY: {
        datum_array_builder_t out(limits);
        out.reserve(d->r_array_size());
        for (int i = 0, e = d->r_array_size(); i < e; ++i) {
            out.add(to_datum(&d->r_array(i), limits));
        }
        return std::move(out).to_datum();
    } break;
    case Datum::R_OBJECT: {
        std::map<datum_string_t, datum_t> map;
        const int count = d->r_object_size();
        for (int i = 0; i < count; ++i) {
            const Datum_AssocPair *ap = &d->r_object(i);
            datum_string_t key(ap->key());
            datum_t::check_str_validity(key);
            auto res = map.insert(std::make_pair(key,
                                                 to_datum(&ap->val(), limits)));
            rcheck_datum(res.second, base_exc_t::GENERIC,
                         strprintf("Duplicate key %s in object.", key.to_std().c_str()));
        }
        const std::set<std::string> pts = { pseudo::literal_string };
        return datum_t(std::move(map), pts);
    } break;
    default: unreachable();
    }
}

size_t datum_t::max_trunc_size() {
    return trunc_size(rdb_protocol::MAX_PRIMARY_KEY_SIZE);
}

size_t datum_t::trunc_size(size_t primary_key_size) {
    //The 2 in this function is necessary because of the offsets which are
    //included at the end of the key so that we can extract the primary key and
    //the tag num from secondary keys.
    return MAX_KEY_SIZE - primary_key_size - tag_size - 2;
}

bool datum_t::key_is_truncated(const store_key_t &key) {
    std::string key_str = key_to_unescaped_str(key);
    if (extract_tag(key_str)) {
        return key.size() == MAX_KEY_SIZE;
    } else {
        return key.size() == MAX_KEY_SIZE - tag_size;
    }
}

void datum_t::write_to_protobuf(Datum *d, use_json_t use_json) const {
    switch (use_json) {
    case use_json_t::NO: {
        switch (get_type()) {
        case R_NULL: {
            d->set_type(Datum::R_NULL);
        } break;
        case R_BINARY: {
            pseudo::write_binary_to_protobuf(d, data.r_str);
        } break;
        case R_BOOL: {
            d->set_type(Datum::R_BOOL);
            d->set_r_bool(data.r_bool);
        } break;
        case R_NUM: {
            d->set_type(Datum::R_NUM);
            // so we can use `isfinite` in a GCC 4.4.3-compatible way
            using namespace std;  // NOLINT(build/namespaces)
            r_sanity_check(isfinite(data.r_num));
            d->set_r_num(data.r_num);
        } break;
        case R_STR: {
            d->set_type(Datum::R_STR);
            d->set_r_str(data.r_str.data(), data.r_str.size());
        } break;
        case R_ARRAY: {
            d->set_type(Datum::R_ARRAY);
            for (size_t i = 0; i < size(); ++i) {
                get(i).write_to_protobuf(d->add_r_array(), use_json);
            }
        } break;
        case R_OBJECT: {
            d->set_type(Datum::R_OBJECT);
            // We use the opposite order so that things print the way we expect.
            for (size_t i = num_pairs(); i > 0; --i) {
                Datum_AssocPair *ap = d->add_r_object();
                auto pair = get_pair(i-1);
                ap->set_key(pair.first.data(), pair.first.size());
                pair.second.write_to_protobuf(ap->mutable_val(), use_json);
            }
        } break;
        case UNINITIALIZED: // fallthru
        default: unreachable();
        }
    } break;
    case use_json_t::YES: {
        d->set_type(Datum::R_JSON);
        d->set_r_str(as_json().PrintUnformatted());
    } break;
    default: unreachable();
    }
}

// `key` is unused because this is passed to `datum_t::merge`, which takes a
// generic conflict resolution function, but this particular conflict resolution
// function doesn't care about they key (although we could add some
// error-checking using the key in the future).
datum_t stats_merge(UNUSED const datum_string_t &key,
                    datum_t l,
                    datum_t r,
                    const configured_limits_t &limits,
                    std::set<std::string> *conditions) {
    if (l->get_type() == datum_t::R_NUM && r->get_type() == datum_t::R_NUM) {
        return datum_t(l->as_num() + r->as_num());
    } else if (l->get_type() == datum_t::R_ARRAY && r->get_type() == datum_t::R_ARRAY) {
        if (l->arr_size() + r->arr_size() > limits.array_size_limit()) {
            conditions->insert(strprintf("Too many changes, array truncated to %ld.", limits.array_size_limit()));
            datum_array_builder_t arr(limits);
            size_t so_far = 0;
            for (size_t i = 0; i < l->arr_size() && so_far < limits.array_size_limit(); ++i, ++so_far) {
                arr.add(l->get(i));
            }
            for (size_t i = 0; i < r->arr_size() && so_far < limits.array_size_limit(); ++i, ++so_far) {
                arr.add(r->get(i));
            }
            return std::move(arr).to_datum();
        } else {
            datum_array_builder_t arr(limits);
            for (size_t i = 0; i < l->arr_size(); ++i) {
                arr.add(l->get(i));
            }
            for (size_t i = 0; i < r->arr_size(); ++i) {
                arr.add(r->get(i));
            }
            return std::move(arr).to_datum();
        }
    }

    // Merging a string is left-preferential, which is just a no-op.
    rcheck_datum(
        l->get_type() == datum_t::R_STR && r->get_type() == datum_t::R_STR,
        base_exc_t::GENERIC,
        strprintf("Cannot merge statistics `%s` (type %s) and `%s` (type %s).",
                  l->trunc_print().c_str(), l->get_type_name().c_str(),
                  r->trunc_print().c_str(), r->get_type_name().c_str()));
    return l;
}

datum_object_builder_t::datum_object_builder_t(const datum_t &copy_from) {
    for (size_t i = 0; i < copy_from.obj_size(); ++i) {
        map.insert(copy_from.get_pair(i));
    }
}

bool datum_object_builder_t::add(const datum_string_t &key, datum_t val) {
    datum_t::check_str_validity(key);
    r_sanity_check(val.has());
    auto res = map.insert(std::make_pair(key, std::move(val)));
    // Return _false_ if the insertion actually happened.  Because we are being
    // backwards to the C++ convention.
    return !res.second;
}

bool datum_object_builder_t::add(const char *key, datum_t val) {
    return add(datum_string_t(key), val);
}

void datum_object_builder_t::overwrite(const datum_string_t &key,
                                       datum_t val) {
    datum_t::check_str_validity(key);
    r_sanity_check(val.has());
    map[key] = std::move(val);
}

void datum_object_builder_t::overwrite(const char *key,
                                       datum_t val) {
    return overwrite(datum_string_t(key), val);
}

void datum_object_builder_t::add_warning(const char *msg, const configured_limits_t &limits) {
    datum_t *warnings_entry = &map[warnings_field];
    if (warnings_entry->has()) {
        // assume here that the warnings array will "always" be small.
        for (size_t i = 0; i < warnings_entry->arr_size(); ++i) {
            if (warnings_entry->get(i).as_str() == msg) return;
        }
        rcheck_datum(warnings_entry->arr_size() + 1 <= limits.array_size_limit(),
            base_exc_t::GENERIC,
            strprintf("Warnings would exceed array size limit %zu; increase it to see warnings", limits.array_size_limit()));
        datum_array_builder_t out(*warnings_entry, limits);
        out.add(datum_t(msg));
        *warnings_entry = std::move(out).to_datum();
    } else {
        datum_array_builder_t out(limits);
        out.add(datum_t(msg));
        *warnings_entry = std::move(out).to_datum();
    }
}

void datum_object_builder_t::add_warnings(const std::set<std::string> &msgs, const configured_limits_t &limits) {
    if (msgs.empty()) return;
    datum_t *warnings_entry = &map[warnings_field];
    if (warnings_entry->has()) {
        rcheck_datum(warnings_entry->arr_size() + msgs.size() <= limits.array_size_limit(),
            base_exc_t::GENERIC,
            strprintf("Warnings would exceed array size limit %zu; increase it to see warnings", limits.array_size_limit()));
        datum_array_builder_t out(*warnings_entry, limits);
        for (auto const & msg : msgs) {
            bool seen = false;
            // assume here that the warnings array will "always" be small.
            for (size_t i = 0; i < warnings_entry->arr_size(); ++i) {
                if (warnings_entry->get(i).as_str() == msg.c_str()) {
                    seen = true;
                    break;
                }
            }
            if (!seen) out.add(datum_t(msg.c_str()));
        }
        *warnings_entry = std::move(out).to_datum();
    } else {
        datum_array_builder_t out(limits);
        for (auto const & msg : msgs) {
            out.add(datum_t(msg.c_str()));
        }
        *warnings_entry = std::move(out).to_datum();
    }
}

void datum_object_builder_t::add_error(const char *msg) {
    // Insert or update the "errors" entry.
    {
        datum_t *errors_entry = &map[errors_field];
        double ecount = (errors_entry->has() ? (*errors_entry)->as_num() : 0) + 1;
        *errors_entry = datum_t(ecount);
    }

    // If first_error already exists, nothing gets inserted.
    map.insert(std::make_pair(first_error_field, datum_t(msg)));
}

MUST_USE bool datum_object_builder_t::delete_field(const datum_string_t &key) {
    return 0 != map.erase(key);
}

MUST_USE bool datum_object_builder_t::delete_field(const char *key) {
    return delete_field(datum_string_t(key));
}


datum_t datum_object_builder_t::at(const datum_string_t &key) const {
    return map.at(key);
}

datum_t datum_object_builder_t::try_get(const datum_string_t &key) const {
    auto it = map.find(key);
    return it == map.end() ? datum_t() : it->second;
}

datum_t datum_object_builder_t::to_datum() RVALUE_THIS {
    return datum_t(std::move(map));
}

datum_t datum_object_builder_t::to_datum(
        const std::set<std::string> &permissible_ptypes) RVALUE_THIS {
    return datum_t(std::move(map), permissible_ptypes);
}

datum_array_builder_t::datum_array_builder_t(const datum_t &copy_from,
                                             const configured_limits_t &_limits)
    : limits(_limits) {
    vector.reserve(copy_from.arr_size());
    for (size_t i = 0; i < copy_from.arr_size(); ++i) {
        vector.push_back(copy_from.get(i));
    }
    rcheck_array_size_datum(vector, limits, base_exc_t::GENERIC);
}

void datum_array_builder_t::reserve(size_t n) { vector.reserve(n); }

void datum_array_builder_t::add(datum_t val) {
    vector.push_back(std::move(val));
    rcheck_array_size_datum(vector, limits, base_exc_t::GENERIC);
}

void datum_array_builder_t::change(size_t index, datum_t val) {
    rcheck_datum(index < vector.size(),
                 base_exc_t::NON_EXISTENCE,
                 strprintf("Index `%zu` out of bounds for array of size: `%zu`.",
                           index, vector.size()));
    vector[index] = std::move(val);
}

void datum_array_builder_t::insert(reql_version_t reql_version, size_t index,
                                   datum_t val) {
    rcheck_datum(index <= vector.size(),
                 base_exc_t::NON_EXISTENCE,
                 strprintf("Index `%zu` out of bounds for array of size: `%zu`.",
                           index, vector.size()));
    vector.insert(vector.begin() + index, std::move(val));

    switch (reql_version) {
    case reql_version_t::v1_13:
        break;
    case reql_version_t::v1_14_is_latest:
        rcheck_array_size_datum(vector, limits, base_exc_t::GENERIC);
        break;
    default:
        unreachable();
    }
}

void datum_array_builder_t::splice(reql_version_t reql_version, size_t index,
                                   datum_t values) {
    rcheck_datum(index <= vector.size(),
                 base_exc_t::NON_EXISTENCE,
                 strprintf("Index `%zu` out of bounds for array of size: `%zu`.",
                           index, vector.size()));

    // First copy the values into a vector so vector.insert() can know the number
    // of elements being inserted.
    std::vector<datum_t> arr;
    arr.reserve(values.arr_size());
    for (size_t i = 0; i < values.arr_size(); ++i) {
        arr.push_back(values.get(i));
    }
    vector.insert(vector.begin() + index,
                  std::make_move_iterator(arr.begin()),
                  std::make_move_iterator(arr.end()));

    switch (reql_version) {
    case reql_version_t::v1_13:
        break;
    case reql_version_t::v1_14_is_latest:
        rcheck_array_size_datum(vector, limits, base_exc_t::GENERIC);
        break;
    default:
        unreachable();
    }
}

void datum_array_builder_t::erase_range(reql_version_t reql_version,
                                        size_t start, size_t end) {

    // See https://github.com/rethinkdb/rethinkdb/issues/2696 about the backwards
    // compatible implementation for v1_13.

    switch (reql_version) {
    case reql_version_t::v1_13:
        rcheck_datum(start < vector.size(),
                     base_exc_t::NON_EXISTENCE,
                     strprintf("Index `%zu` out of bounds for array of size: `%zu`.",
                               start, vector.size()));
        break;
    case reql_version_t::v1_14_is_latest:
        rcheck_datum(start <= vector.size(),
                     base_exc_t::NON_EXISTENCE,
                     strprintf("Index `%zu` out of bounds for array of size: `%zu`.",
                               start, vector.size()));
        break;
    default:
        unreachable();
    }


    rcheck_datum(end <= vector.size(),
                 base_exc_t::NON_EXISTENCE,
                 strprintf("Index `%zu` out of bounds for array of size: `%zu`.",
                           end, vector.size()));
    rcheck_datum(start <= end,
                 base_exc_t::GENERIC,
                 strprintf("Start index `%zu` is greater than end index `%zu`.",
                           start, end));
    vector.erase(vector.begin() + start, vector.begin() + end);
}

void datum_array_builder_t::erase(size_t index) {
    rcheck_datum(index < vector.size(),
                 base_exc_t::NON_EXISTENCE,
                 strprintf("Index `%zu` out of bounds for array of size: `%zu`.",
                           index, vector.size()));
    vector.erase(vector.begin() + index);
}

datum_t datum_array_builder_t::to_datum() RVALUE_THIS {
    // We call the non-checking constructor.  See
    // https://github.com/rethinkdb/rethinkdb/issues/2697 for more information --
    // insert and splice don't check the array size limit, because of a bug (as
    // reported in the issue).  This maintains that broken ReQL behavior because of
    // the generic reasons you would do so: secondary index compatibility after an
    // upgrade.
    return datum_t(std::move(vector), datum_t::no_array_size_limit_check_t());
}




} // namespace ql<|MERGE_RESOLUTION|>--- conflicted
+++ resolved
@@ -75,34 +75,15 @@
     r_bool(_bool), internal_type(internal_type_t::R_BOOL) { }
 
 datum_t::data_wrapper_t::data_wrapper_t(datum_t::construct_binary_t,
-<<<<<<< HEAD
-                                        datum_string_t &&_data) :
+                                        datum_string_t _data) :
     r_str(std::move(_data)), internal_type(internal_type_t::R_BINARY) { }
 
-datum_t::data_wrapper_t::data_wrapper_t(datum_t::construct_binary_t,
-                                        const datum_string_t &_data) :
-    r_str(_data), internal_type(internal_type_t::R_BINARY) { }
-
-=======
-                                        datum_string_t _data) :
-    type(R_BINARY), r_str(std::move(_data)) { }
-
->>>>>>> 159078eb
 datum_t::data_wrapper_t::data_wrapper_t(double num) :
     r_num(num), internal_type(internal_type_t::R_NUM) { }
 
-<<<<<<< HEAD
-datum_t::data_wrapper_t::data_wrapper_t(datum_string_t &&str) :
+datum_t::data_wrapper_t::data_wrapper_t(datum_string_t str) :
     r_str(std::move(str)), internal_type(internal_type_t::R_STR) { }
 
-datum_t::data_wrapper_t::data_wrapper_t(const datum_string_t &str) :
-    r_str(str), internal_type(internal_type_t::R_STR) { }
-
-=======
-datum_t::data_wrapper_t::data_wrapper_t(datum_string_t str) :
-    type(R_STR), r_str(std::move(str)) { }
-
->>>>>>> 159078eb
 datum_t::data_wrapper_t::data_wrapper_t(const char *cstr) :
     r_str(cstr), internal_type(internal_type_t::R_STR) { }
 
@@ -1122,7 +1103,7 @@
 }
 
 datum_t datum_t::get(size_t index, throw_bool_t throw_bool) const {
-    // Calling `size()` here also makes sure this this is actually an R_ARRAY.
+    // Calling `arr_size()` here also makes sure this this is actually an R_ARRAY.
     const size_t array_size = arr_size();
     if (index < array_size) {
         if (data.get_internal_type() == internal_type_t::BUF_R_ARRAY) {
@@ -1150,9 +1131,8 @@
 }
 
 std::pair<datum_string_t, datum_t> datum_t::get_pair(size_t index) const {
-    check_type(R_OBJECT);
-<<<<<<< HEAD
-    guarantee(index < num_pairs());
+    // Calling `obj_size()` here also makes sure this this is actually an R_OBJECT.
+    guarantee(index < obj_size());
     if (data.get_internal_type() == internal_type_t::BUF_R_OBJECT) {
         const size_t offset = datum_get_element_offset(data.buf_ref, index);
         return datum_deserialize_pair_from_buf(data.buf_ref, offset);
@@ -1160,10 +1140,6 @@
         rassert(data.get_internal_type() == internal_type_t::R_OBJECT);
         return (*data.r_object)[index];
     }
-=======
-    guarantee(index < obj_size());
-    return (*data.r_object)[index];
->>>>>>> 159078eb
 }
 
 datum_t datum_t::get_field(const datum_string_t &key, throw_bool_t throw_bool) const {
@@ -1213,7 +1189,7 @@
     } break;
     case R_OBJECT: {
         scoped_cJSON_t obj(cJSON_CreateObject());
-        for (size_t i = 0; i < num_pairs(); ++i) {
+        for (size_t i = 0; i < obj_size(); ++i) {
             auto pair = get_pair(i);
             obj.AddItemToObject(pair.first.data(), pair.first.size(),
                                 pair.second.as_json_raw());
@@ -1564,14 +1540,14 @@
         } break;
         case R_ARRAY: {
             d->set_type(Datum::R_ARRAY);
-            for (size_t i = 0; i < size(); ++i) {
+            for (size_t i = 0; i < arr_size(); ++i) {
                 get(i).write_to_protobuf(d->add_r_array(), use_json);
             }
         } break;
         case R_OBJECT: {
             d->set_type(Datum::R_OBJECT);
             // We use the opposite order so that things print the way we expect.
-            for (size_t i = num_pairs(); i > 0; --i) {
+            for (size_t i = obj_size(); i > 0; --i) {
                 Datum_AssocPair *ap = d->add_r_object();
                 auto pair = get_pair(i-1);
                 ap->set_key(pair.first.data(), pair.first.size());
