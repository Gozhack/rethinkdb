--- conflicted
+++ resolved
@@ -23,16 +23,10 @@
 datum_t::datum_t(const char *cstr)
     : type(R_STR), r_str(new std::string(cstr)) { }
 datum_t::datum_t(const std::vector<const datum_t *> &_array)
-<<<<<<< HEAD
-    : type(R_ARRAY), r_array(_array) { }
+    : type(R_ARRAY), r_array(new std::vector<const datum_t *>(_array)) { }
 datum_t::datum_t(const std::map<std::string, const datum_t *> &_object)
-    : type(R_OBJECT), r_object(_object) { }
-=======
-    : type(R_ARRAY), r_array(new std::vector<const datum_t *>(_array)) { }
-datum_t::datum_t(const std::map<const std::string, const datum_t *> &_object)
     : type(R_OBJECT),
-      r_object(new std::map<const std::string, const datum_t *>(_object)) { }
->>>>>>> ad9991f8
+      r_object(new std::map<std::string, const datum_t *>(_object)) { }
 datum_t::datum_t(datum_t::type_t _type) : type(_type) {
     r_sanity_check(type == R_ARRAY || type == R_OBJECT || type == R_NULL);
     switch (type) {
@@ -46,7 +40,7 @@
         r_array = new std::vector<const datum_t *>();
     } break;
     case R_OBJECT: {
-        r_object = new std::map<const std::string, const datum_t *>();
+        r_object = new std::map<std::string, const datum_t *>();
     } break;
     default: unreachable();
     }
@@ -85,7 +79,7 @@
 
 void datum_t::init_object() {
     type = R_OBJECT;
-    r_object = new std::map<const std::string, const datum_t *>();
+    r_object = new std::map<std::string, const datum_t *>();
 }
 
 void datum_t::init_json(cJSON *json, env_t *env) {
@@ -335,18 +329,9 @@
     return 0;
 }
 
-<<<<<<< HEAD
-const datum_t *datum_t::el(const std::string &key, throw_bool_t throw_bool) const {
-    auto it = as_object().find(key);
-    if (it != as_object().end()) {
-        return it->second;
-    }
-=======
 const datum_t *datum_t::get(const std::string &key, throw_bool_t throw_bool) const {
-    std::map<const std::string, const datum_t *>::const_iterator
-        it = as_object().find(key);
+    std::map<std::string, const datum_t *>::const_iterator it = as_object().find(key);
     if (it != as_object().end()) return it->second;
->>>>>>> ad9991f8
     if (throw_bool == THROW) {
         rfail("No attribute `%s` in object:\n%s", key.c_str(), print().c_str());
     }
@@ -437,16 +422,9 @@
 }
 const datum_t *datum_t::merge(env_t *env, const datum_t *rhs, merge_res_f f) const {
     datum_t *d = env->add_ptr(new datum_t(as_object()));
-<<<<<<< HEAD
     const std::map<std::string, const datum_t *> &rhs_obj = rhs->as_object();
     for (auto it = rhs_obj.begin(); it != rhs_obj.end(); ++it) {
-        if (const datum_t *l = el(it->first, NOTHROW)) {
-=======
-    const std::map<const std::string, const datum_t *> &rhs_obj = rhs->as_object();
-    for (std::map<const std::string, const datum_t *>::const_iterator
-             it = rhs_obj.begin(); it != rhs_obj.end(); ++it) {
         if (const datum_t *l = get(it->first, NOTHROW)) {
->>>>>>> ad9991f8
             bool b = d->add(it->first, f(env, it->first, l, it->second, this), CLOBBER);
             r_sanity_check(b);
         } else {
@@ -574,13 +552,8 @@
     case R_OBJECT: {
         d->set_type(Datum_DatumType_R_OBJECT);
         // We use rbegin and rend so that things print the way we expect.
-<<<<<<< HEAD
         for (std::map<std::string, const datum_t *>::const_reverse_iterator
-                 it = r_object.rbegin(); it != r_object.rend(); ++it) {
-=======
-        for (std::map<const std::string, const datum_t *>::const_reverse_iterator
                  it = r_object->rbegin(); it != r_object->rend(); ++it) {
->>>>>>> ad9991f8
             Datum_AssocPair *ap = d->add_r_object();
             ap->set_key(it->first);
             it->second->write_to_protobuf(ap->mutable_val());
@@ -590,29 +563,6 @@
     }
 }
 
-<<<<<<< HEAD
-void datum_t::iter(bool (*callback)(const datum_t *, env_t *), env_t *env) const {
-    if (callback(this, env)) {
-        switch (get_type()) {
-        case R_NULL: // fallthru
-        case R_BOOL: // fallthru
-        case R_NUM:  // fallthru
-        case R_STR:  break;
-        case R_ARRAY: {
-            for (size_t i = 0; i < as_array().size(); ++i) el(i)->iter(callback, env);
-        } break;
-        case R_OBJECT: {
-            for (auto it = as_object().begin(); it != as_object().end(); ++it) {
-                it->second->iter(callback, env);
-            }
-        } break;
-        default: unreachable();
-        }
-    }
-}
-
-=======
->>>>>>> ad9991f8
 const datum_t *wire_datum_t::get() const {
     r_sanity_check(state == COMPILED);
     return ptr;
