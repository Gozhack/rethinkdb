--- conflicted
+++ resolved
@@ -15,9 +15,6 @@
 
 class query_server_t {
 public:
-<<<<<<< HEAD
-    query_server_t(int port, extproc::pool_group_t *_pool_group, const boost::shared_ptr<semilattice_read_view_t<namespaces_semilattice_metadata_t<rdb_protocol_t> > > &_semilattice_metadata, namespace_repo_t<rdb_protocol_t> * _ns_repo);
-=======
     query_server_t(
         int port,
         extproc::pool_group_t *_pool_group,
@@ -28,22 +25,16 @@
             _directory_metadata,
         namespace_repo_t<rdb_protocol_t> *_ns_repo,
         uuid_t _this_machine);
->>>>>>> c3244413
 
 private:
     Response handle(Query *q, stream_cache_t *stream_cache);
 
     extproc::pool_group_t *pool_group;
-<<<<<<< HEAD
     protob_server_t<Query, Response, stream_cache_t> server;
-    boost::shared_ptr<semilattice_read_view_t<namespaces_semilattice_metadata_t<rdb_protocol_t> > > semilattice_metadata;
-=======
-    protob_server_t<Query, Response> server;
     boost::shared_ptr<semilattice_readwrite_view_t<cluster_semilattice_metadata_t> >
         semilattice_metadata;
     clone_ptr_t<watchable_t<std::map<peer_id_t, cluster_directory_metadata_t> > >
         directory_metadata;
->>>>>>> c3244413
     namespace_repo_t<rdb_protocol_t> *ns_repo;
     uuid_t this_machine;
 };
