--- conflicted
+++ resolved
@@ -44,20 +44,19 @@
 }
 
 const counted_t<const ql::datum_t> &lazy_json_t::get() const {
-<<<<<<< HEAD
-    if (!pointee->ptr) {
+    guarantee(pointee.has());
+    if (!pointee->ptr.has()) {
 #if SLICE_ALT
         pointee->ptr = get_data(pointee->rdb_value, pointee->parent);
 #else
         pointee->ptr = get_data(pointee->rdb_value, pointee->txn);
 #endif
-=======
-    guarantee(pointee.has());
-    if (!pointee->ptr.has()) {
-        pointee->ptr = get_data(pointee->rdb_value, pointee->txn);
         pointee->rdb_value = NULL;
+#if SLICE_ALT
+        pointee->parent = alt_buf_parent_t();
+#else
         pointee->txn = NULL;
->>>>>>> ecde6a8d
+#endif
     }
     return pointee->ptr;
 }
