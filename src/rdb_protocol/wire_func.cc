--- conflicted
+++ resolved
@@ -158,16 +158,10 @@
 
 // deserialize function for 2.1 and above
 template <>
-<<<<<<< HEAD
-archive_result_t deserialize<cluster_version_t::v2_1>(read_stream_t *s,
-                                                                wire_func_t *wf) {
-    const cluster_version_t W = cluster_version_t::v2_1;
-=======
 archive_result_t deserialize<cluster_version_t::v2_1_is_latest>(
     read_stream_t *s, wire_func_t *wf) {
 
     const cluster_version_t W = cluster_version_t::v2_1_is_latest;
->>>>>>> 7985cdc7
     archive_result_t res;
 
     wire_func_type_t type;
@@ -216,12 +210,6 @@
     default:
         unreachable();
     }
-}
-
-template <>
-archive_result_t deserialize<cluster_version_t::raft_is_latest>(read_stream_t *s,
-                                                                wire_func_t *wf) {
-    return deserialize<cluster_version_t::v2_1>(s, wf);
 }
 
 template <cluster_version_t W>
