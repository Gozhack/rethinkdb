--- conflicted
+++ resolved
@@ -164,11 +164,8 @@
     : evals_since_yield(0),
       global_optargs(protob_t<Query>()),
       extproc_pool(ctx ? ctx->extproc_pool : NULL),
-<<<<<<< HEAD
       changefeed_client(ctx ? ctx->changefeed_client.get() : NULL),
-=======
       reql_http_proxy(ctx ? ctx->reql_http_proxy : ""),
->>>>>>> 46d295a0
       cluster_access(
           ctx ? ctx->ns_repo : NULL,
           ctx ? ctx->cross_thread_namespace_watchables[get_thread_id().threadnum].get()
@@ -187,11 +184,8 @@
 
 env_t::env_t(
     extproc_pool_t *_extproc_pool,
-<<<<<<< HEAD
     changefeed::client_t *_changefeed_client,
-=======
     const std::string &_reql_http_proxy,
->>>>>>> 46d295a0
     base_namespace_repo_t *_ns_repo,
     clone_ptr_t<watchable_t<cow_ptr_t<ns_metadata_t> > >
         _namespaces_semilattice_metadata,
@@ -206,11 +200,8 @@
   : evals_since_yield(0),
     global_optargs(query),
     extproc_pool(_extproc_pool),
-<<<<<<< HEAD
     changefeed_client(_changefeed_client),
-=======
     reql_http_proxy(_reql_http_proxy),
->>>>>>> 46d295a0
     cluster_access(_ns_repo,
                    _namespaces_semilattice_metadata,
                    _databases_semilattice_metadata,
@@ -231,11 +222,8 @@
 
 env_t::env_t(
     extproc_pool_t *_extproc_pool,
-<<<<<<< HEAD
     changefeed::client_t *_changefeed_client,
-=======
     const std::string &_reql_http_proxy,
->>>>>>> 46d295a0
     base_namespace_repo_t *_ns_repo,
 
     clone_ptr_t<watchable_t<cow_ptr_t<ns_metadata_t> > >
@@ -252,11 +240,8 @@
   : evals_since_yield(0),
     global_optargs(protob_t<Query>()),
     extproc_pool(_extproc_pool),
-<<<<<<< HEAD
     changefeed_client(_changefeed_client),
-=======
     reql_http_proxy(_reql_http_proxy),
->>>>>>> 46d295a0
     cluster_access(_ns_repo,
                    _namespaces_semilattice_metadata,
                    _databases_semilattice_metadata,
