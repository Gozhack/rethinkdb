#ifndef RDB_PROTOCOL_VAL_HPP_
#define RDB_PROTOCOL_VAL_HPP_

#include <string>
#include <utility>

#include "rdb_protocol/datum.hpp"
#include "rdb_protocol/datum_stream.hpp"
#include "rdb_protocol/func.hpp"
#include "rdb_protocol/ql2.pb.h"
#include "rdb_protocol/stream.hpp"

namespace ql {
class env_t;
class val_t;
class term_t;
class stream_cache2_t;
}

namespace ql {

class table_t : public ptr_baggable_t, public pb_rcheckable_t {
public:
    table_t(env_t *_env, uuid_u db_id, const std::string &name,
            bool use_outdated, const pb_rcheckable_t *src);
    datum_stream_t *as_datum_stream();
    const std::string &get_pkey();
    const datum_t *get_row(const datum_t *pval);
    datum_stream_t *get_sindex_rows(
        const datum_t *pval, const std::string &sindex_id, const pb_rcheckable_t *bt);
    datum_t *env_add_ptr(datum_t *d);

<<<<<<< HEAD
    const datum_t *make_error_datum(const any_ql_exc_t &exception);


    const datum_t *replace(const datum_t *orig, func_t *f, bool nondet_ok);
    const datum_t *replace(const datum_t *orig, const datum_t *d, bool upsert);

    std::vector<const datum_t *> batch_replace(const std::vector<const datum_t *> &original_values,
                                               func_t *replacement_generator,
                                               bool nondeterministic_replacements_ok);

    std::vector<const datum_t *> batch_replace(const std::vector<const datum_t *> &original_values,
                                               const std::vector<const datum_t *> &replacement_values,
                                               bool upsert);
=======
    // A wrapper around `do_replace` that does error handling correctly.
    // TODO: Use a variadic template so we can get rid of
    // `_so_the_template_matches` above?
    template<class T>
    const datum_t *replace(const datum_t *d, T t, bool b) {
        rcheck(!use_outdated, "Cannot perform write operations on outdated tables.");
        try {
            return do_replace(d, t, b);
        } catch (const base_exc_t &e) {
            datum_t *datum = env_add_ptr(new datum_t(datum_t::R_OBJECT));
            std::string err = e.what();
            // TODO why is this bool (which is marked as MUST USE not used?)
            // T0D0NE: the bool is true if there's a conflict when inserting the
            // key, but since we just created an empty object above conflicts
            // are impossible here.  If you want to harden this against future
            // changes, you could store the bool and `r_sanity_check` that it's
            // false.
            UNUSED bool key_in_object =
                datum->add("first_error", env_add_ptr(new datum_t(err)))
                || datum->add("errors", env_add_ptr(new datum_t(1.0)));
            return datum;
        }
    }
>>>>>>> f77290a5

    const datum_t *sindex_create(const std::string &name, func_t *index_func);
    const datum_t *sindex_drop(const std::string &name);
    const datum_t *sindex_list();

private:
    struct datum_func_pair_t {
        datum_func_pair_t() : original_value(NULL), replacer(NULL), error_value(NULL) { }
        datum_func_pair_t(const datum_t *_original_value, const map_wire_func_t *_replacer)
            : original_value(_original_value), replacer(_replacer), error_value(NULL) { }

        explicit datum_func_pair_t(const datum_t *_error_value)
            : original_value(NULL), replacer(NULL), error_value(_error_value) { }

        // One of these datum_t *'s is NULL.
        const datum_t *original_value;
        const map_wire_func_t *replacer;
        const datum_t *error_value;
    };

    std::vector<const datum_t *> batch_replace(const std::vector<datum_func_pair_t> &replacements);

    const datum_t *do_replace(const datum_t *orig, const map_wire_func_t &mwf);
    const datum_t *do_replace(const datum_t *orig, func_t *f, bool nondet_ok);
    const datum_t *do_replace(const datum_t *orig, const datum_t *d, bool upsert);

    env_t *env;
    bool use_outdated;
    std::string pkey;
    scoped_ptr_t<namespace_repo_t<rdb_protocol_t>::access_t> access;
};


enum function_shortcut_t {
    NO_SHORTCUT = 0,
    IDENTITY_SHORTCUT = 1,
};

// A value is anything RQL can pass around -- a datum, a sequence, a function, a
// selection, whatever.
class val_t : public ptr_baggable_t, public pb_rcheckable_t {
public:
    // This type is intentionally opaque.  It is almost always an error to
    // compare two `val_t` types rather than testing whether one is convertible
    // to another.
    class type_t {
        friend class val_t;
        friend void run(Query *q, scoped_ptr_t<env_t> *env_ptr,
                        Response *res, stream_cache2_t *stream_cache2);
    public:
        enum raw_type_t {
            DB               = 1, // db
            TABLE            = 2, // table
            SELECTION        = 3, // table, sequence
            SEQUENCE         = 4, // sequence
            SINGLE_SELECTION = 5, // table, datum (object)
            DATUM            = 6, // datum
            FUNC             = 7  // func
        };
        type_t(raw_type_t _raw_type); // NOLINT
        bool is_convertible(type_t rhs) const;
    private:
        friend class coerce_term_t;
        friend class typeof_term_t;
        const char *name() const;
        raw_type_t raw_type;
    };
    type_t get_type() const;
    const char *get_type_name() const;

    val_t(const datum_t *_datum, const term_t *_parent, env_t *_env);
    val_t(const datum_t *_datum, table_t *_table, const term_t *_parent, env_t *_env);
    val_t(datum_stream_t *_sequence, const term_t *_parent, env_t *_env);
    val_t(table_t *_table, const term_t *_parent, env_t *_env);
    val_t(table_t *_table, datum_stream_t *_sequence,
          const term_t *_parent, env_t *_env);
    val_t(uuid_u _db, const term_t *_parent, env_t *_env);
    val_t(func_t *_func, const term_t *_parent, env_t *_env);

    uuid_u as_db();
    table_t *as_table();
    std::pair<table_t *, datum_stream_t *> as_selection();
    datum_stream_t *as_seq();
    std::pair<table_t *, const datum_t *> as_single_selection();
    // See func.hpp for an explanation of shortcut functions.
    func_t *as_func(function_shortcut_t shortcut = NO_SHORTCUT);

    const datum_t *as_datum(); // prefer the 4 below
    bool as_bool();
    double as_num();
    template<class T>
    T as_int() {
        int64_t i = as_int();
        T t = static_cast<T>(i);
        rcheck(static_cast<int64_t>(t) == i,
               strprintf("Integer too large: %" PRIi64, i));
        return t;
    }
    int64_t as_int();
    const std::string &as_str();

    std::string print() {
        if (get_type().is_convertible(type_t::DATUM)) {
            return as_datum()->print();
        } else {
            // TODO: Do something smarter here?
            return strprintf("OPAQUE VALUE %s", get_type().name());
        }
    }

private:
    void rcheck_literal_type(type_t::raw_type_t expected_raw_type);

    const term_t *parent;
    env_t *env;

    type_t type;
    uuid_u db;
    table_t *table;
    datum_stream_t *sequence;
    const datum_t *datum;
    func_t *func;

    DISABLE_COPYING(val_t);
};

}  //namespace ql

#endif // RDB_PROTOCOL_VAL_HPP_<|MERGE_RESOLUTION|>--- conflicted
+++ resolved
@@ -30,8 +30,7 @@
         const datum_t *pval, const std::string &sindex_id, const pb_rcheckable_t *bt);
     datum_t *env_add_ptr(datum_t *d);
 
-<<<<<<< HEAD
-    const datum_t *make_error_datum(const any_ql_exc_t &exception);
+    const datum_t *make_error_datum(const base_exc_t &exception);
 
 
     const datum_t *replace(const datum_t *orig, func_t *f, bool nondet_ok);
@@ -44,31 +43,6 @@
     std::vector<const datum_t *> batch_replace(const std::vector<const datum_t *> &original_values,
                                                const std::vector<const datum_t *> &replacement_values,
                                                bool upsert);
-=======
-    // A wrapper around `do_replace` that does error handling correctly.
-    // TODO: Use a variadic template so we can get rid of
-    // `_so_the_template_matches` above?
-    template<class T>
-    const datum_t *replace(const datum_t *d, T t, bool b) {
-        rcheck(!use_outdated, "Cannot perform write operations on outdated tables.");
-        try {
-            return do_replace(d, t, b);
-        } catch (const base_exc_t &e) {
-            datum_t *datum = env_add_ptr(new datum_t(datum_t::R_OBJECT));
-            std::string err = e.what();
-            // TODO why is this bool (which is marked as MUST USE not used?)
-            // T0D0NE: the bool is true if there's a conflict when inserting the
-            // key, but since we just created an empty object above conflicts
-            // are impossible here.  If you want to harden this against future
-            // changes, you could store the bool and `r_sanity_check` that it's
-            // false.
-            UNUSED bool key_in_object =
-                datum->add("first_error", env_add_ptr(new datum_t(err)))
-                || datum->add("errors", env_add_ptr(new datum_t(1.0)));
-            return datum;
-        }
-    }
->>>>>>> f77290a5
 
     const datum_t *sindex_create(const std::string &name, func_t *index_func);
     const datum_t *sindex_drop(const std::string &name);
