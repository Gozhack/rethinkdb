--- conflicted
+++ resolved
@@ -67,15 +67,9 @@
         }
     }
 
-<<<<<<< HEAD
-    virtual counted_t<val_t> eval_impl(scope_env_t *env, eval_flags_t) const {
-        counted_t<table_t> t = arg(env, 0)->as_table();
-        counted_t<val_t> upsert_val = optarg(env, "upsert");
-=======
     virtual counted_t<val_t> eval_impl(scope_env_t *env, args_t *args, eval_flags_t) const {
         counted_t<table_t> t = args->arg(env, 0)->as_table();
         counted_t<val_t> upsert_val = args->optarg(env, "upsert");
->>>>>>> 51d04b0a
         bool upsert = upsert_val.has() ? upsert_val->as_bool() : false;
         counted_t<val_t> return_vals_val = args->optarg(env, "return_vals");
         bool return_vals = return_vals_val.has() ? return_vals_val->as_bool() : false;
@@ -171,11 +165,7 @@
                     optargspec_t({"non_atomic", "durability", "return_vals"})) { }
 
 private:
-<<<<<<< HEAD
-    virtual counted_t<val_t> eval_impl(scope_env_t *env, eval_flags_t) const {
-=======
     virtual counted_t<val_t> eval_impl(scope_env_t *env, args_t *args, eval_flags_t) const {
->>>>>>> 51d04b0a
         bool nondet_ok = false;
         if (counted_t<val_t> v = args->optarg(env, "non_atomic")) {
             nondet_ok = v->as_bool();
@@ -254,11 +244,7 @@
         : op_term_t(env, term, argspec_t(2)) { }
 
 private:
-<<<<<<< HEAD
-    virtual counted_t<val_t> eval_impl(scope_env_t *env, eval_flags_t) const {
-=======
     virtual counted_t<val_t> eval_impl(scope_env_t *env, args_t *args, eval_flags_t) const {
->>>>>>> 51d04b0a
         const char *fail_msg = "FOREACH expects one or more basic write queries.";
 
         counted_t<datum_stream_t> ds = args->arg(env, 0)->as_seq(env->env);
