--- conflicted
+++ resolved
@@ -110,12 +110,8 @@
             comparisons;
     };
 
-<<<<<<< HEAD
-    virtual scoped_ptr_t<val_t> eval_impl(scope_env_t *env, args_t *args, eval_flags_t) const {
-=======
-    virtual counted_t<val_t>
+    virtual scoped_ptr_t<val_t>
     eval_impl(scope_env_t *env, args_t *args, eval_flags_t) const {
->>>>>>> 4f6b1e67
         std::vector<std::pair<order_direction_t, counted_t<const func_t> > > comparisons;
         for (size_t i = 1; i < args->num_args(); ++i) {
             if (get_src()->args(i).type() == Term::DESC) {
@@ -132,15 +128,9 @@
 
         counted_t<table_slice_t> tbl_slice;
         counted_t<datum_stream_t> seq;
-<<<<<<< HEAD
         scoped_ptr_t<val_t> v0 = args->arg(env, 0);
-        if (v0->get_type().is_convertible(val_t::type_t::TABLE)) {
-            tbl = v0->as_table();
-=======
-        counted_t<val_t> v0 = args->arg(env, 0);
         if (v0->get_type().is_convertible(val_t::type_t::TABLE_SLICE)) {
             tbl_slice = v0->as_table_slice();
->>>>>>> 4f6b1e67
         } else if (v0->get_type().is_convertible(val_t::type_t::SELECTION)) {
             auto selection = v0->as_selection(env->env);
             tbl_slice = make_counted<table_slice_t>(selection->table);
@@ -223,22 +213,13 @@
 private:
     virtual scoped_ptr_t<val_t> eval_impl(scope_env_t *env, args_t *args,
                                        eval_flags_t) const {
-<<<<<<< HEAD
         scoped_ptr_t<val_t> v = args->arg(env, 0);
         scoped_ptr_t<val_t> idx = args->optarg(env, "index");
-        if (v->get_type().is_convertible(val_t::type_t::TABLE)) {
-            counted_t<table_t> tbl = v->as_table();
-            std::string idx_str = idx.has() ? idx->as_str().to_std() : tbl->get_pkey();
-            if (idx.has() && idx_str == tbl->get_pkey()) {
-=======
-        counted_t<val_t> v = args->arg(env, 0);
-        counted_t<val_t> idx = args->optarg(env, "index");
         if (v->get_type().is_convertible(val_t::type_t::TABLE_SLICE)) {
             counted_t<table_slice_t> tbl_slice = v->as_table_slice();
             std::string tbl_pkey = tbl_slice->get_tbl()->get_pkey();
             std::string idx_str = idx.has() ? idx->as_str().to_std() : tbl_pkey;
             if (idx.has() && idx_str == tbl_pkey) {
->>>>>>> 4f6b1e67
                 auto row = pb::dummy_var_t::DISTINCT_ROW;
                 std::vector<sym_t> distinct_args{dummy_var_to_sym(row)}; // NOLINT(readability/braces) yes we bloody well do need the ;
                 protob_t<Term> body(make_counted_term());
