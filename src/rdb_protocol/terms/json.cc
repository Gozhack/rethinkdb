--- conflicted
+++ resolved
@@ -9,13 +9,8 @@
     json_term_t(compile_env_t *env, const protob_t<const Term> &term)
         : op_term_t(env, term, argspec_t(1)) { }
 
-<<<<<<< HEAD
-    counted_t<val_t> eval_impl(scope_env_t *env, eval_flags_t) const {
-        const wire_string_t &data = arg(env, 0)->as_str();
-=======
     counted_t<val_t> eval_impl(scope_env_t *env, args_t *args, eval_flags_t) const {
         const wire_string_t &data = args->arg(env, 0)->as_str();
->>>>>>> 51d04b0a
         scoped_cJSON_t cjson(cJSON_Parse(data.c_str()));
         rcheck(cjson.get() != NULL, base_exc_t::GENERIC,
                strprintf("Failed to parse \"%s\" as JSON.",
