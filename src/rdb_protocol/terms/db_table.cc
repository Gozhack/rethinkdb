--- conflicted
+++ resolved
@@ -118,15 +118,10 @@
         meta_write_op_t(env, term, argspec_t(1, 2),
                         optargspec_t({"datacenter", "primary_key", "durability"})) { }
 private:
-<<<<<<< HEAD
     std::string write_eval_impl(scope_env_t *env, args_t *args, eval_flags_t) const FINAL {
-        uuid_u dc_id = nil_uuid();
-=======
-    virtual std::string write_eval_impl(scope_env_t *env, args_t *args, eval_flags_t) const {
 
         /* Parse arguments */
         boost::optional<name_string_t> primary_dc;
->>>>>>> fca34a21
         if (counted_t<val_t> v = args->optarg(env, "datacenter")) {
             primary_dc.reset(get_name(v, this, "Table"));
         }
@@ -208,14 +203,8 @@
     table_drop_term_t(compile_env_t *env, const protob_t<const Term> &term) :
         meta_write_op_t(env, term, argspec_t(1, 2)) { }
 private:
-<<<<<<< HEAD
     std::string write_eval_impl(scope_env_t *env, args_t *args, eval_flags_t) const FINAL {
-        uuid_u db_id;
-        std::string db_name;
-=======
-    virtual std::string write_eval_impl(scope_env_t *env, args_t *args, eval_flags_t) const {
         counted_t<const db_t> db;
->>>>>>> fca34a21
         name_string_t tbl_name;
         if (args->num_args() == 1) {
             counted_t<val_t> dbv = args->optarg(env, "db");
@@ -248,32 +237,12 @@
     db_list_term_t(compile_env_t *env, const protob_t<const Term> &term) :
         meta_op_term_t(env, term, argspec_t(0)) { }
 private:
-<<<<<<< HEAD
     counted_t<val_t> eval_impl(scope_env_t *env, args_t *, eval_flags_t) const FINAL {
-        std::vector<std::string> dbs;
-        {
-            databases_semilattice_metadata_t db_metadata;
-            env->env->get_databases_metadata(&db_metadata);
-            const_metadata_searcher_t<database_semilattice_metadata_t>
-                db_searcher(&db_metadata.databases);
-
-            for (auto it = db_searcher.find_next(db_searcher.begin());
-                 it != db_searcher.end();
-                 it = db_searcher.find_next(++it)) {
-                guarantee(!it->second.is_deleted());
-                if (it->second.get_ref().name.in_conflict()) {
-                    continue;
-                }
-                dbs.push_back(it->second.get_ref().name.get().c_str());
-            }
-=======
-    virtual counted_t<val_t> eval_impl(scope_env_t *env, args_t *, eval_flags_t) const {
         std::set<name_string_t> dbs;
         std::string error;
         if (!env->env->reql_admin_interface()->db_list(
                 env->env->interruptor, &dbs, &error)) {
             rfail(base_exc_t::GENERIC, "%s", error.c_str());
->>>>>>> fca34a21
         }
 
         std::vector<counted_t<const datum_t> > arr;
@@ -296,13 +265,8 @@
     table_list_term_t(compile_env_t *env, const protob_t<const Term> &term) :
         meta_op_term_t(env, term, argspec_t(0, 1)) { }
 private:
-<<<<<<< HEAD
     counted_t<val_t> eval_impl(scope_env_t *env, args_t *args, eval_flags_t) const FINAL {
-        uuid_u db_id;
-=======
-    virtual counted_t<val_t> eval_impl(scope_env_t *env, args_t *args, eval_flags_t) const {
         counted_t<const ql::db_t> db;
->>>>>>> fca34a21
         if (args->num_args() == 0) {
             counted_t<val_t> dbv = args->optarg(env, "db");
             r_sanity_check(dbv);
