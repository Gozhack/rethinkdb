// Copyright 2010-2014 RethinkDB, all rights reserved.
#include "rdb_protocol/btree.hpp"

#include <functional>
#include <string>
#include <vector>

#include "btree/backfill.hpp"
#include "btree/concurrent_traversal.hpp"
#include "btree/erase_range.hpp"
#include "btree/get_distribution.hpp"
#include "btree/operations.hpp"
#include "btree/parallel_traversal.hpp"
#include "btree/slice.hpp"
#include "buffer_cache/alt/serialize_onto_blob.hpp"
#include "concurrency/coro_pool.hpp"
#include "concurrency/queue/unlimited_fifo.hpp"
#include "containers/archive/boost_types.hpp"
#include "containers/archive/buffer_group_stream.hpp"
#include "containers/archive/vector_stream.hpp"
#include "containers/scoped.hpp"
#include "rdb_protocol/blob_wrapper.hpp"
#include "rdb_protocol/func.hpp"
#include "rdb_protocol/lazy_json.hpp"
#include "rdb_protocol/serialize_datum_onto_blob.hpp"
#include "rdb_protocol/shards.hpp"

#include "debug.hpp"

rdb_value_sizer_t::rdb_value_sizer_t(max_block_size_t bs) : block_size_(bs) { }

const rdb_value_t *rdb_value_sizer_t::as_rdb(const void *p) {
    return reinterpret_cast<const rdb_value_t *>(p);
}

int rdb_value_sizer_t::size(const void *value) const {
    return as_rdb(value)->inline_size(block_size_);
}

bool rdb_value_sizer_t::fits(const void *value, int length_available) const {
    return btree_value_fits(block_size_, length_available, as_rdb(value));
}

int rdb_value_sizer_t::max_possible_size() const {
    return blob::btree_maxreflen;
}

block_magic_t rdb_value_sizer_t::leaf_magic() {
    block_magic_t magic = { { 'r', 'd', 'b', 'l' } };
    return magic;
}

block_magic_t rdb_value_sizer_t::btree_leaf_magic() const {
    return leaf_magic();
}

max_block_size_t rdb_value_sizer_t::block_size() const { return block_size_; }

bool btree_value_fits(max_block_size_t bs, int data_length, const rdb_value_t *value) {
    return blob::ref_fits(bs, data_length, value->value_ref(), blob::btree_maxreflen);
}

// Remember that secondary indexes and the main btree both point to the same rdb
// value -- you don't want to double-delete that value!
void actually_delete_rdb_value(buf_parent_t parent, void *value) {
    blob_t blob(parent.cache()->max_block_size(),
                static_cast<rdb_value_t *>(value)->value_ref(),
                blob::btree_maxreflen);
    blob.clear(parent);
}

void detach_rdb_value(buf_parent_t parent, const void *value) {
    // This const_cast is ok, since `detach_subtrees` is one of the operations
    // that does not actually change value.
    void *non_const_value = const_cast<void *>(value);
    blob_t blob(parent.cache()->max_block_size(),
                static_cast<rdb_value_t *>(non_const_value)->value_ref(),
                blob::btree_maxreflen);
    blob.detach_subtrees(parent);
}

void rdb_get(const store_key_t &store_key, btree_slice_t *slice,
             superblock_t *superblock, point_read_response_t *response,
             profile::trace_t *trace) {
    keyvalue_location_t kv_location;
    rdb_value_sizer_t sizer(superblock->cache()->max_block_size());
    find_keyvalue_location_for_read(&sizer, superblock,
                                    store_key.btree_key(), &kv_location,
                                    &slice->stats, trace);

    if (!kv_location.value.has()) {
        response->data.reset(new ql::datum_t(ql::datum_t::R_NULL));
    } else {
        response->data = get_data(static_cast<rdb_value_t *>(kv_location.value.get()),
                                  buf_parent_t(&kv_location.buf));
    }
}

void kv_location_delete(keyvalue_location_t *kv_location,
                        const store_key_t &key,
                        repli_timestamp_t timestamp,
                        const deletion_context_t *deletion_context,
                        rdb_modification_info_t *mod_info_out) {
    // Notice this also implies that buf is valid.
    guarantee(kv_location->value.has());

    // As noted above, we can be sure that buf is valid.
    const max_block_size_t block_size = kv_location->buf.cache()->max_block_size();

    if (mod_info_out != NULL) {
        guarantee(mod_info_out->deleted.second.empty());

        mod_info_out->deleted.second.assign(
                kv_location->value_as<rdb_value_t>()->value_ref(),
                kv_location->value_as<rdb_value_t>()->value_ref()
                + kv_location->value_as<rdb_value_t>()->inline_size(block_size));
    }

    // Detach/Delete
    deletion_context->in_tree_deleter()->delete_value(buf_parent_t(&kv_location->buf),
                                                      kv_location->value.get());

    kv_location->value.reset();
    rdb_value_sizer_t sizer(block_size);
    null_key_modification_callback_t null_cb;
    apply_keyvalue_change(&sizer, kv_location, key.btree_key(), timestamp,
            deletion_context->balancing_detacher(), &null_cb);
}

void kv_location_set(keyvalue_location_t *kv_location,
                     const store_key_t &key,
                     counted_t<const ql::datum_t> data,
                     repli_timestamp_t timestamp,
                     const deletion_context_t *deletion_context,
                     rdb_modification_info_t *mod_info_out) {
    scoped_malloc_t<rdb_value_t> new_value(blob::btree_maxreflen);
    memset(new_value.get(), 0, blob::btree_maxreflen);

    const max_block_size_t block_size = kv_location->buf.cache()->max_block_size();
    {
        blob_t blob(block_size, new_value->value_ref(), blob::btree_maxreflen);
<<<<<<< HEAD
        serialize_for_version_onto_blob(
                cluster_version_t::ONLY_VERSION,
=======
        datum_serialize_onto_blob(
>>>>>>> ce039e97
                buf_parent_t(&kv_location->buf),
                &blob,
                data);
    }

    if (mod_info_out) {
        guarantee(mod_info_out->added.second.empty());
        mod_info_out->added.second.assign(new_value->value_ref(),
            new_value->value_ref() + new_value->inline_size(block_size));
    }

    if (kv_location->value.has()) {
        deletion_context->in_tree_deleter()->delete_value(
                buf_parent_t(&kv_location->buf), kv_location->value.get());
        if (mod_info_out != NULL) {
            guarantee(mod_info_out->deleted.second.empty());
            mod_info_out->deleted.second.assign(
                    kv_location->value_as<rdb_value_t>()->value_ref(),
                    kv_location->value_as<rdb_value_t>()->value_ref()
                    + kv_location->value_as<rdb_value_t>()->inline_size(block_size));
        }
    }

    // Actually update the leaf, if needed.
    kv_location->value = std::move(new_value);
    null_key_modification_callback_t null_cb;
    rdb_value_sizer_t sizer(block_size);
    apply_keyvalue_change(&sizer, kv_location, key.btree_key(),
                          timestamp,
                          deletion_context->balancing_detacher(), &null_cb);
}

void kv_location_set(keyvalue_location_t *kv_location,
                     const store_key_t &key,
                     const std::vector<char> &value_ref,
                     repli_timestamp_t timestamp,
                     const deletion_context_t *deletion_context) {
    // Detach/Delete the old value.
    if (kv_location->value.has()) {
        deletion_context->in_tree_deleter()->delete_value(
                buf_parent_t(&kv_location->buf), kv_location->value.get());
    }

    scoped_malloc_t<rdb_value_t> new_value(
            value_ref.data(), value_ref.data() + value_ref.size());

    // Update the leaf, if needed.
    kv_location->value = std::move(new_value);

    null_key_modification_callback_t null_cb;
    rdb_value_sizer_t sizer(kv_location->buf.cache()->max_block_size());
    apply_keyvalue_change(&sizer, kv_location, key.btree_key(), timestamp,
                          deletion_context->balancing_detacher(), &null_cb);
}

batched_replace_response_t rdb_replace_and_return_superblock(
    const btree_loc_info_t &info,
    const btree_point_replacer_t *replacer,
    const deletion_context_t *deletion_context,
    promise_t<superblock_t *> *superblock_promise,
    rdb_modification_info_t *mod_info_out,
    profile::trace_t *trace)
{
    bool return_vals = replacer->should_return_vals();
    const std::string &primary_key = *info.btree->primary_key;
    const store_key_t &key = *info.key;
    ql::datum_ptr_t resp(ql::datum_t::R_OBJECT);
    try {
        keyvalue_location_t kv_location;
        rdb_value_sizer_t sizer(info.superblock->cache()->max_block_size());
        find_keyvalue_location_for_write(&sizer, info.superblock,
                                         info.key->btree_key(),
                                         deletion_context->balancing_detacher(),
                                         &kv_location,
                                         &info.btree->slice->stats,
                                         trace,
                                         superblock_promise);

        bool started_empty, ended_empty;
        counted_t<const ql::datum_t> old_val;
        if (!kv_location.value.has()) {
            // If there's no entry with this key, pass NULL to the function.
            started_empty = true;
            old_val = make_counted<ql::datum_t>(ql::datum_t::R_NULL);
        } else {
            // Otherwise pass the entry with this key to the function.
            started_empty = false;
            old_val = get_data(kv_location.value_as<rdb_value_t>(),
                               buf_parent_t(&kv_location.buf));
            guarantee(old_val->get(primary_key, ql::NOTHROW).has());
        }
        guarantee(old_val.has());
        if (return_vals == RETURN_VALS) {
            bool conflict = resp.add("old_val", old_val)
                         || resp.add("new_val", old_val); // changed below
            guarantee(!conflict);
        }

        counted_t<const ql::datum_t> new_val = replacer->replace(old_val);
        if (return_vals == RETURN_VALS) {
            bool conflict = resp.add("new_val", new_val, ql::CLOBBER);
            guarantee(conflict); // We set it to `old_val` previously.
        }
        if (new_val->get_type() == ql::datum_t::R_NULL) {
            ended_empty = true;
        } else if (new_val->get_type() == ql::datum_t::R_OBJECT) {
            ended_empty = false;
            new_val->rcheck_valid_replace(
                old_val, counted_t<const ql::datum_t>(), primary_key);
            counted_t<const ql::datum_t> pk = new_val->get(primary_key, ql::NOTHROW);
            rcheck_target(
                new_val, ql::base_exc_t::GENERIC,
                key.compare(store_key_t(pk->print_primary())) == 0,
                (started_empty
                 ? strprintf("Primary key `%s` cannot be changed (null -> %s)",
                             primary_key.c_str(), new_val->print().c_str())
                 : strprintf("Primary key `%s` cannot be changed (%s -> %s)",
                             primary_key.c_str(),
                             old_val->print().c_str(), new_val->print().c_str())));
        } else {
            rfail_typed_target(
                new_val, "Inserted value must be an OBJECT (got %s):\n%s",
                new_val->get_type_name().c_str(), new_val->print().c_str());
        }

        // We use `conflict` below to store whether or not there was a key
        // conflict when constructing the stats object.  It defaults to `true`
        // so that we fail an assertion if we never update the stats object.
        bool conflict = true;

        // Figure out what operation we're doing (based on started_empty,
        // ended_empty, and the result of the function call) and then do it.
        if (started_empty) {
            if (ended_empty) {
                conflict = resp.add("skipped", make_counted<ql::datum_t>(1.0));
            } else {
                conflict = resp.add("inserted", make_counted<ql::datum_t>(1.0));
                r_sanity_check(new_val->get(primary_key, ql::NOTHROW).has());
                kv_location_set(&kv_location, *info.key, new_val,
                                info.btree->timestamp, deletion_context,
                                mod_info_out);
                guarantee(mod_info_out->deleted.second.empty());
                guarantee(!mod_info_out->added.second.empty());
                mod_info_out->added.first = new_val;
            }
        } else {
            if (ended_empty) {
                conflict = resp.add("deleted", make_counted<ql::datum_t>(1.0));
                kv_location_delete(&kv_location, *info.key, info.btree->timestamp,
                                   deletion_context, mod_info_out);
                guarantee(!mod_info_out->deleted.second.empty());
                guarantee(mod_info_out->added.second.empty());
                mod_info_out->deleted.first = old_val;
            } else {
                r_sanity_check(
                    *old_val->get(primary_key) == *new_val->get(primary_key));
                if (*old_val == *new_val) {
                    conflict = resp.add("unchanged",
                                         make_counted<ql::datum_t>(1.0));
                } else {
                    conflict = resp.add("replaced", make_counted<ql::datum_t>(1.0));
                    r_sanity_check(new_val->get(primary_key, ql::NOTHROW).has());
                    kv_location_set(&kv_location, *info.key, new_val,
                                    info.btree->timestamp, deletion_context,
                                    mod_info_out);
                    guarantee(!mod_info_out->deleted.second.empty());
                    guarantee(!mod_info_out->added.second.empty());
                    mod_info_out->added.first = new_val;
                    mod_info_out->deleted.first = old_val;
                }
            }
        }
        guarantee(!conflict); // message never added twice
    } catch (const ql::base_exc_t &e) {
        resp.add_error(e.what());
    } catch (const interrupted_exc_t &e) {
        std::string msg = strprintf("interrupted (%s:%d)", __FILE__, __LINE__);
        resp.add_error(msg.c_str());
        // We don't rethrow because we're in a coroutine.  Theoretically the
        // above message should never make it back to a user because the calling
        // function will also be interrupted, but we document where it comes
        // from to aid in future debugging if that invariant becomes violated.
    }
    return resp.to_counted();
}


class one_replace_t : public btree_point_replacer_t {
public:
    one_replace_t(const btree_batched_replacer_t *_replacer, size_t _index)
        : replacer(_replacer), index(_index) { }

    counted_t<const ql::datum_t> replace(const counted_t<const ql::datum_t> &d) const {
        return replacer->replace(d, index);
    }
    bool should_return_vals() const { return replacer->should_return_vals(); }
private:
    const btree_batched_replacer_t *const replacer;
    const size_t index;
};

void do_a_replace_from_batched_replace(
    auto_drainer_t::lock_t,
    fifo_enforcer_sink_t *batched_replaces_fifo_sink,
    const fifo_enforcer_write_token_t &batched_replaces_fifo_token,
    const btree_loc_info_t &info,
    const one_replace_t one_replace,
    promise_t<superblock_t *> *superblock_promise,
    rdb_modification_report_cb_t *sindex_cb,
    batched_replace_response_t *stats_out,
    profile::trace_t *trace)
{
    fifo_enforcer_sink_t::exit_write_t exiter(
        batched_replaces_fifo_sink, batched_replaces_fifo_token);

    rdb_live_deletion_context_t deletion_context;
    rdb_modification_report_t mod_report(*info.key);
    counted_t<const ql::datum_t> res = rdb_replace_and_return_superblock(
        info, &one_replace, &deletion_context, superblock_promise, &mod_report.info,
        trace);
    *stats_out = (*stats_out)->merge(res, ql::stats_merge);

    // KSI: What is this for?  are we waiting to get in line to call on_mod_report?
    // I guess so.

    // JD: Looks like this is a do_a_replace_from_batched_replace specific thing.
    exiter.wait();
    sindex_cb->on_mod_report(mod_report);
}

batched_replace_response_t rdb_batched_replace(
    const btree_info_t &info,
    scoped_ptr_t<superblock_t> *superblock,
    const std::vector<store_key_t> &keys,
    const btree_batched_replacer_t *replacer,
    rdb_modification_report_cb_t *sindex_cb,
    profile::trace_t *trace) {

    fifo_enforcer_source_t batched_replaces_fifo_source;
    fifo_enforcer_sink_t batched_replaces_fifo_sink;

    counted_t<const ql::datum_t> stats(new ql::datum_t(ql::datum_t::R_OBJECT));

    // We have to drain write operations before destructing everything above us,
    // because the coroutines being drained use them.
    {
        unlimited_fifo_queue_t<std::function<void()> > coro_queue;
        struct callback_t : public coro_pool_callback_t<std::function<void()> > {
            virtual void coro_pool_callback(std::function<void()> f, signal_t *) {
                f();
            }
        } callback;
        const size_t MAX_CONCURRENT_REPLACES = 8;
        coro_pool_t<std::function<void()> > coro_pool(
            MAX_CONCURRENT_REPLACES, &coro_queue, &callback);
        auto_drainer_t drainer;
        // Note the destructor ordering: We release the superblock before draining
        // on all the write operations.
        scoped_ptr_t<superblock_t> current_superblock(superblock->release());
        for (size_t i = 0; i < keys.size(); ++i) {
            // Pass out the point_replace_response_t.
            promise_t<superblock_t *> superblock_promise;
            coro_queue.push(
                std::bind(
                    &do_a_replace_from_batched_replace,
                    auto_drainer_t::lock_t(&drainer),
                    &batched_replaces_fifo_sink,
                    batched_replaces_fifo_source.enter_write(),

                    btree_loc_info_t(&info, current_superblock.release(), &keys[i]),
                    one_replace_t(replacer, i),

                    &superblock_promise,
                    sindex_cb,
                    &stats,
                    trace));
            current_superblock.init(superblock_promise.wait());
        }
    } // Make sure the drainer is destructed before the return statement.
    return stats;
}

void rdb_set(const store_key_t &key,
             counted_t<const ql::datum_t> data,
             bool overwrite,
             btree_slice_t *slice,
             repli_timestamp_t timestamp,
             superblock_t *superblock,
             const deletion_context_t *deletion_context,
             point_write_response_t *response_out,
             rdb_modification_info_t *mod_info,
             profile::trace_t *trace,
             promise_t<superblock_t *> *pass_back_superblock) {
    keyvalue_location_t kv_location;
    rdb_value_sizer_t sizer(superblock->cache()->max_block_size());
    find_keyvalue_location_for_write(&sizer, superblock, key.btree_key(),
                                     deletion_context->balancing_detacher(),
                                     &kv_location, &slice->stats, trace,
                                     pass_back_superblock);
    const bool had_value = kv_location.value.has();

    /* update the modification report */
    if (kv_location.value.has()) {
        mod_info->deleted.first = get_data(kv_location.value_as<rdb_value_t>(),
                                           buf_parent_t(&kv_location.buf));
    }

    mod_info->added.first = data;

    if (overwrite || !had_value) {
        kv_location_set(&kv_location, key, data, timestamp, deletion_context,
                        mod_info);
        guarantee(mod_info->deleted.second.empty() == !had_value &&
                  !mod_info->added.second.empty());
    }
    response_out->result =
        (had_value ? point_write_result_t::DUPLICATE : point_write_result_t::STORED);
}

class agnostic_rdb_backfill_callback_t : public agnostic_backfill_callback_t {
public:
    agnostic_rdb_backfill_callback_t(rdb_backfill_callback_t *cb,
                                     const key_range_t &kr,
                                     btree_slice_t *slice) :
        cb_(cb), kr_(kr), slice_(slice) { }

    void on_delete_range(const key_range_t &range, signal_t *interruptor) THROWS_ONLY(interrupted_exc_t) {
        rassert(kr_.is_superset(range));
        cb_->on_delete_range(range, interruptor);
    }

    void on_deletion(const btree_key_t *key, repli_timestamp_t recency, signal_t *interruptor) THROWS_ONLY(interrupted_exc_t) {
        rassert(kr_.contains_key(key->contents, key->size));
        cb_->on_deletion(key, recency, interruptor);
    }

    void on_pairs(buf_parent_t leaf_node, const std::vector<repli_timestamp_t> &recencies,
                  const std::vector<const btree_key_t *> &keys,
                  const std::vector<const void *> &vals,
                  signal_t *interruptor) THROWS_ONLY(interrupted_exc_t) {

        std::vector<backfill_atom_t> chunk_atoms;
        chunk_atoms.reserve(keys.size());
        size_t current_chunk_size = 0;

        for (size_t i = 0; i < keys.size(); ++i) {
            rassert(kr_.contains_key(keys[i]->contents, keys[i]->size));
            const rdb_value_t *value = static_cast<const rdb_value_t *>(vals[i]);

            backfill_atom_t atom;
            atom.key.assign(keys[i]->size, keys[i]->contents);
            atom.value = get_data(value, leaf_node);
            atom.recency = recencies[i];
            chunk_atoms.push_back(atom);
            current_chunk_size += static_cast<size_t>(atom.key.size())
<<<<<<< HEAD
                + serialized_size<cluster_version_t::ONLY_VERSION>(atom.value);
=======
                + serialized_size<cluster_version_t::CLUSTER>(atom.value);
>>>>>>> ce039e97

            if (current_chunk_size >= BACKFILL_MAX_KVPAIRS_SIZE) {
                // To avoid flooding the receiving node with overly large chunks
                // (which could easily make it run out of memory in extreme
                // cases), pass on what we have got so far. Then continue
                // with the remaining values.
                slice_->stats.pm_keys_read.record(chunk_atoms.size());
                slice_->stats.pm_total_keys_read += chunk_atoms.size();
                cb_->on_keyvalues(std::move(chunk_atoms), interruptor);
                chunk_atoms = std::vector<backfill_atom_t>();
                chunk_atoms.reserve(keys.size() - (i+1));
                current_chunk_size = 0;
            }
        }
        if (!chunk_atoms.empty()) {
            // Pass on the final chunk
            slice_->stats.pm_keys_read.record(chunk_atoms.size());
            slice_->stats.pm_total_keys_read += chunk_atoms.size();
            cb_->on_keyvalues(std::move(chunk_atoms), interruptor);
        }
    }

    void on_sindexes(const std::map<std::string, secondary_index_t> &sindexes, signal_t *interruptor) THROWS_ONLY(interrupted_exc_t) {
        cb_->on_sindexes(sindexes, interruptor);
    }

    rdb_backfill_callback_t *cb_;
    key_range_t kr_;
    btree_slice_t *slice_;
};

void rdb_backfill(btree_slice_t *slice, const key_range_t& key_range,
                  repli_timestamp_t since_when, rdb_backfill_callback_t *callback,
                  superblock_t *superblock,
                  buf_lock_t *sindex_block,
                  parallel_traversal_progress_t *p, signal_t *interruptor)
    THROWS_ONLY(interrupted_exc_t) {
    agnostic_rdb_backfill_callback_t agnostic_cb(callback, key_range, slice);
    rdb_value_sizer_t sizer(superblock->cache()->max_block_size());
    do_agnostic_btree_backfill(&sizer, key_range, since_when, &agnostic_cb,
                               superblock, sindex_block, p, interruptor);
}

void rdb_delete(const store_key_t &key, btree_slice_t *slice,
                repli_timestamp_t timestamp,
                superblock_t *superblock,
                const deletion_context_t *deletion_context,
                point_delete_response_t *response,
                rdb_modification_info_t *mod_info,
                profile::trace_t *trace) {
    keyvalue_location_t kv_location;
    rdb_value_sizer_t sizer(superblock->cache()->max_block_size());
    find_keyvalue_location_for_write(&sizer, superblock, key.btree_key(),
            deletion_context->balancing_detacher(), &kv_location, &slice->stats, trace);
    bool exists = kv_location.value.has();

    /* Update the modification report. */
    if (exists) {
        mod_info->deleted.first = get_data(kv_location.value_as<rdb_value_t>(),
                                           buf_parent_t(&kv_location.buf));
        kv_location_delete(&kv_location, key, timestamp, deletion_context, mod_info);
        guarantee(!mod_info->deleted.second.empty() && mod_info->added.second.empty());
    }
    response->result = (exists ? point_delete_result_t::DELETED : point_delete_result_t::MISSING);
}

void rdb_value_deleter_t::delete_value(buf_parent_t parent, const void *value) const {
    // To not destroy constness, we operate on a copy of the value
    rdb_value_sizer_t sizer(parent.cache()->max_block_size());
    scoped_malloc_t<rdb_value_t> value_copy(sizer.max_possible_size());
    memcpy(value_copy.get(), value, sizer.size(value));
    actually_delete_rdb_value(parent, value_copy.get());
}

void rdb_value_detacher_t::delete_value(buf_parent_t parent, const void *value) const {
    detach_rdb_value(parent, value);
}

class sindex_key_range_tester_t : public key_tester_t {
public:
    explicit sindex_key_range_tester_t(const key_range_t &key_range)
        : key_range_(key_range) { }

    bool key_should_be_erased(const btree_key_t *key) {
        std::string pk = ql::datum_t::extract_primary(
            key_to_unescaped_str(store_key_t(key)));

        return key_range_.contains_key(store_key_t(pk));
    }
private:
    key_range_t key_range_;
};

void sindex_erase_range(const key_range_t &key_range,
        superblock_t *superblock, auto_drainer_t::lock_t,
        signal_t *interruptor, release_superblock_t release_superblock,
        const value_deleter_t *deleter) THROWS_NOTHING {

    rdb_value_sizer_t sizer(superblock->cache()->max_block_size());

    sindex_key_range_tester_t tester(key_range);

    try {
        btree_erase_range_generic(&sizer, &tester,
                                  deleter, NULL, NULL,
                                  superblock, interruptor,
                                  release_superblock);
    } catch (const interrupted_exc_t &) {
        // We were interrupted. That's fine nothing to be done about it.
    }
}

/* Spawns a coro to carry out the erase range for each sindex. */
void spawn_sindex_erase_ranges(
        const store_t::sindex_access_vector_t *sindex_access,
        const key_range_t &key_range,
        auto_drainer_t *drainer,
        auto_drainer_t::lock_t,
        release_superblock_t release_superblock,
        signal_t *interruptor,
        const value_deleter_t *deleter) {
    for (auto it = sindex_access->begin(); it != sindex_access->end(); ++it) {
        coro_t::spawn_sometime(std::bind(
                    &sindex_erase_range, key_range, it->super_block.get(),
                    auto_drainer_t::lock_t(drainer), interruptor,
                    release_superblock, deleter));
    }
}

/* Helper function for rdb_erase_*_range() */
void rdb_erase_range_convert_keys(const key_range_t &key_range,
                                  bool *left_key_supplied_out,
                                  bool *right_key_supplied_out,
                                  store_key_t *left_key_exclusive_out,
                                  store_key_t *right_key_inclusive_out) {
    /* This is guaranteed because the way the keys are calculated below would
     * lead to a single key being deleted even if the range was empty. */
    guarantee(!key_range.is_empty());

    rassert(left_key_supplied_out != NULL);
    rassert(right_key_supplied_out != NULL);
    rassert(left_key_exclusive_out != NULL);
    rassert(right_key_inclusive_out != NULL);

    /* Twiddle some keys to get the in the form we want. Notice these are keys
     * which will be made  exclusive and inclusive as their names suggest
     * below. At the point of construction they aren't. */
    *left_key_exclusive_out = store_key_t(key_range.left);
    *right_key_inclusive_out = store_key_t(key_range.right.key);

    *left_key_supplied_out = left_key_exclusive_out->decrement();
    *right_key_supplied_out = !key_range.right.unbounded;
    if (*right_key_supplied_out) {
        right_key_inclusive_out->decrement();
    }

    /* Now left_key_exclusive and right_key_inclusive accurately reflect their
     * names. */
}

void rdb_erase_small_range(key_tester_t *tester,
                           const key_range_t &key_range,
                           superblock_t *superblock,
                           const deletion_context_t *deletion_context,
                           signal_t *interruptor,
                           std::vector<rdb_modification_report_t> *mod_reports_out) {
    rassert(mod_reports_out != NULL);
    mod_reports_out->clear();

    bool left_key_supplied, right_key_supplied;
    store_key_t left_key_exclusive, right_key_inclusive;
    rdb_erase_range_convert_keys(key_range, &left_key_supplied, &right_key_supplied,
             &left_key_exclusive, &right_key_inclusive);

    /* We need these structures to perform the erase range. */
    rdb_value_sizer_t sizer(superblock->cache()->max_block_size());

    struct on_erase_cb_t {
        static void on_erase(
                const store_key_t &key,
                const char *data,
                const buf_parent_t &parent,
                std::vector<rdb_modification_report_t> *_mod_reports_out) {
            const rdb_value_t *value = reinterpret_cast<const rdb_value_t *>(data);

            // The mod_report we generate is a simple delete. While there is generally
            // a difference between an erase and a delete (deletes get backfilled,
            // while an erase is as if the value had never existed), that
            // difference is irrelevant in the case of secondary indexes.
            rdb_modification_report_t mod_report;
            mod_report.primary_key = key;
            // Get the full data
            mod_report.info.deleted.first = get_data(value, parent);
            // Get the inline value
            max_block_size_t block_size = parent.cache()->max_block_size();
            mod_report.info.deleted.second.assign(value->value_ref(),
                value->value_ref() + value->inline_size(block_size));

            _mod_reports_out->push_back(mod_report);
        }
    };

    btree_erase_range_generic(&sizer, tester, deletion_context->in_tree_deleter(),
        left_key_supplied ? left_key_exclusive.btree_key() : NULL,
        right_key_supplied ? right_key_inclusive.btree_key() : NULL,
        superblock, interruptor, release_superblock_t::RELEASE,
        std::bind(&on_erase_cb_t::on_erase,
                  ph::_1, ph::_2, ph::_3, mod_reports_out));
}

<<<<<<< HEAD
// This is actually a kind of misleading name. This function estimates the size
// of a datum, not a whole rget, though it is used for that purpose (by summing
// up these responses).
size_t estimate_rget_response_size(const counted_t<const ql::datum_t> &datum) {
    return serialized_size<cluster_version_t::ONLY_VERSION>(datum);
}

=======
>>>>>>> ce039e97

typedef ql::transform_variant_t transform_variant_t;
typedef ql::terminal_variant_t terminal_variant_t;

class sindex_data_t {
public:
    sindex_data_t(const key_range_t &_pkey_range, const datum_range_t &_range,
                  ql::map_wire_func_t wire_func, sindex_multi_bool_t _multi)
        : pkey_range(_pkey_range), range(_range),
          func(wire_func.compile_wire_func()), multi(_multi) { }
private:
    friend class rget_cb_t;
    const key_range_t pkey_range;
    const datum_range_t range;
    const counted_t<ql::func_t> func;
    const sindex_multi_bool_t multi;
};

class job_data_t {
public:
    job_data_t(ql::env_t *_env, const ql::batchspec_t &batchspec,
               const std::vector<transform_variant_t> &_transforms,
               const boost::optional<terminal_variant_t> &_terminal,
               sorting_t _sorting)
        : env(_env),
          batcher(batchspec.to_batcher()),
          sorting(_sorting),
          accumulator(_terminal
                      ? ql::make_terminal(*_terminal)
                      : ql::make_append(sorting, &batcher)) {
        for (size_t i = 0; i < _transforms.size(); ++i) {
            transformers.push_back(ql::make_op(_transforms[i]));
        }
        guarantee(transformers.size() == _transforms.size());
    }
    job_data_t(job_data_t &&jd)
        : env(jd.env),
          batcher(std::move(jd.batcher)),
          transformers(std::move(jd.transformers)),
          sorting(jd.sorting),
          accumulator(jd.accumulator.release()) {
    }
private:
    friend class rget_cb_t;
    ql::env_t *const env;
    ql::batcher_t batcher;
    std::vector<scoped_ptr_t<ql::op_t> > transformers;
    sorting_t sorting;
    scoped_ptr_t<ql::accumulator_t> accumulator;
};

class io_data_t {
public:
    io_data_t(rget_read_response_t *_response, btree_slice_t *_slice)
        : response(_response), slice(_slice) { }
private:
    friend class rget_cb_t;
    rget_read_response_t *const response;
    btree_slice_t *const slice;
};

class rget_cb_t : public concurrent_traversal_callback_t {
public:
    rget_cb_t(io_data_t &&_io,
              job_data_t &&_job,
              boost::optional<sindex_data_t> &&_sindex,
              const key_range_t &range);

    virtual done_traversing_t handle_pair(scoped_key_value_t &&keyvalue,
                               concurrent_traversal_fifo_enforcer_signal_t waiter)
    THROWS_ONLY(interrupted_exc_t);
    void finish() THROWS_ONLY(interrupted_exc_t);
private:
    const io_data_t io; // How do get data in/out.
    job_data_t job; // What to do next (stateful).
    const boost::optional<sindex_data_t> sindex; // Optional sindex information.

    // State for internal bookkeeping.
    bool bad_init;
    scoped_ptr_t<profile::disabler_t> disabler;
    scoped_ptr_t<profile::sampler_t> sampler;
};

rget_cb_t::rget_cb_t(io_data_t &&_io,
                     job_data_t &&_job,
                     boost::optional<sindex_data_t> &&_sindex,
                     const key_range_t &range)
    : io(std::move(_io)),
      job(std::move(_job)),
      sindex(std::move(_sindex)),
      bad_init(false) {
    io.response->last_key = !reversed(job.sorting)
        ? range.left
        : (!range.right.unbounded ? range.right.key : store_key_t::max());
    disabler.init(new profile::disabler_t(job.env->trace));
    sampler.init(new profile::sampler_t("Range traversal doc evaluation.",
                                        job.env->trace));
}

void rget_cb_t::finish() THROWS_ONLY(interrupted_exc_t) {
    job.accumulator->finish(&io.response->result);
    if (job.accumulator->should_send_batch()) {
        io.response->truncated = true;
    }
}

// Handle a keyvalue pair.  Returns whether or not we're done early.
done_traversing_t rget_cb_t::handle_pair(scoped_key_value_t &&keyvalue,
                              concurrent_traversal_fifo_enforcer_signal_t waiter)
THROWS_ONLY(interrupted_exc_t) {
    sampler->new_sample();

    if (bad_init || boost::get<ql::exc_t>(&io.response->result) != NULL) {
        return done_traversing_t::YES;
    }

    // Load the key and value.
    store_key_t key(keyvalue.key());
    if (sindex && !sindex->pkey_range.contains_key(ql::datum_t::extract_primary(key))) {
        return done_traversing_t::NO;
    }

    lazy_json_t row(static_cast<const rdb_value_t *>(keyvalue.value()),
                    keyvalue.expose_buf());
    counted_t<const ql::datum_t> val;
    // We only load the value if we actually use it (`count` does not).
    if (job.accumulator->uses_val() || job.transformers.size() != 0 || sindex) {
        val = row.get();
        io.slice->stats.pm_keys_read.record();
        io.slice->stats.pm_total_keys_read += 1;
    } else {
        row.reset();
    }
    guarantee(!row.references_parent());
    keyvalue.reset();
    waiter.wait_interruptible();

    try {
        // Update the last considered key.
        if ((io.response->last_key < key && !reversed(job.sorting)) ||
            (io.response->last_key > key && reversed(job.sorting))) {
            io.response->last_key = key;
        }

        // Check whether we're out of sindex range.
        counted_t<const ql::datum_t> sindex_val; // NULL if no sindex.
        if (sindex) {
            sindex_val = sindex->func->call(job.env, val)->as_datum();
            if (sindex->multi == sindex_multi_bool_t::MULTI
                && sindex_val->get_type() == ql::datum_t::R_ARRAY) {
                boost::optional<uint64_t> tag = *ql::datum_t::extract_tag(key);
                guarantee(tag);
                sindex_val = sindex_val->get(*tag, ql::NOTHROW);
                guarantee(sindex_val);
            }
            if (!sindex->range.contains(sindex_val)) {
                return done_traversing_t::NO;
            }
        }

        ql::groups_t data = {{counted_t<const ql::datum_t>(), ql::datums_t{val}}};

        for (auto it = job.transformers.begin(); it != job.transformers.end(); ++it) {
            (**it)(job.env, &data, sindex_val);
            //                     ^^^^^^^^^^ NULL if no sindex
        }
        // We need lots of extra data for the accumulation because we might be
        // accumulating `rget_item_t`s for a batch.
        return (*job.accumulator)(job.env,
                                  &data,
                                  std::move(key),
                                  std::move(sindex_val)); // NULL if no sindex
    } catch (const ql::exc_t &e) {
        io.response->result = e;
        return done_traversing_t::YES;
    } catch (const ql::datum_exc_t &e) {
#ifndef NDEBUG
        unreachable();
#else
        io.response->result = ql::exc_t(e, NULL);
        return done_traversing_t::YES;
#endif // NDEBUG
    }
}

// TODO: Having two functions which are 99% the same sucks.
void rdb_rget_slice(
    btree_slice_t *slice,
    const key_range_t &range,
    superblock_t *superblock,
    ql::env_t *ql_env,
    const ql::batchspec_t &batchspec,
    const std::vector<transform_variant_t> &transforms,
    const boost::optional<terminal_variant_t> &terminal,
    sorting_t sorting,
    rget_read_response_t *response) {
    r_sanity_check(boost::get<ql::exc_t>(&response->result) == NULL);
    profile::starter_t starter("Do range scan on primary index.", ql_env->trace);
    rget_cb_t callback(
        io_data_t(response, slice),
        job_data_t(ql_env, batchspec, transforms, terminal, sorting),
        boost::optional<sindex_data_t>(),
        range);
    btree_concurrent_traversal(superblock, range, &callback,
                               (!reversed(sorting) ? FORWARD : BACKWARD));
    callback.finish();
}

void rdb_rget_secondary_slice(
    btree_slice_t *slice,
    const datum_range_t &sindex_range,
    const region_t &sindex_region,
    superblock_t *superblock,
    ql::env_t *ql_env,
    const ql::batchspec_t &batchspec,
    const std::vector<transform_variant_t> &transforms,
    const boost::optional<terminal_variant_t> &terminal,
    const key_range_t &pk_range,
    sorting_t sorting,
    const ql::map_wire_func_t &sindex_func,
    sindex_multi_bool_t sindex_multi,
    rget_read_response_t *response) {
    r_sanity_check(boost::get<ql::exc_t>(&response->result) == NULL);
    profile::starter_t starter("Do range scan on secondary index.", ql_env->trace);
    rget_cb_t callback(
        io_data_t(response, slice),
        job_data_t(ql_env, batchspec, transforms, terminal, sorting),
        sindex_data_t(pk_range, sindex_range, sindex_func, sindex_multi),
        sindex_region.inner);
    btree_concurrent_traversal(
        superblock, sindex_region.inner, &callback,
        (!reversed(sorting) ? FORWARD : BACKWARD));
    callback.finish();
}

void rdb_distribution_get(int max_depth,
                          const store_key_t &left_key,
                          superblock_t *superblock,
                          distribution_read_response_t *response) {
    int64_t key_count_out;
    std::vector<store_key_t> key_splits;
    get_btree_key_distribution(superblock, max_depth,
                               &key_count_out, &key_splits);

    int64_t keys_per_bucket;
    if (key_splits.size() == 0) {
        keys_per_bucket = key_count_out;
    } else  {
        keys_per_bucket = std::max<int64_t>(key_count_out / key_splits.size(), 1);
    }
    response->key_counts[left_key] = keys_per_bucket;

    for (std::vector<store_key_t>::iterator it  = key_splits.begin();
                                            it != key_splits.end();
                                            ++it) {
        response->key_counts[*it] = keys_per_bucket;
    }
}

static const int8_t HAS_VALUE = 0;
static const int8_t HAS_NO_VALUE = 1;

template <cluster_version_t W>
void serialize(write_message_t *wm, const rdb_modification_info_t &info) {
    if (!info.deleted.first.get()) {
        guarantee(info.deleted.second.empty());
        serialize<W>(wm, HAS_NO_VALUE);
    } else {
        serialize<W>(wm, HAS_VALUE);
        serialize<W>(wm, info.deleted);
    }

    if (!info.added.first.get()) {
        guarantee(info.added.second.empty());
        serialize<W>(wm, HAS_NO_VALUE);
    } else {
        serialize<W>(wm, HAS_VALUE);
        serialize<W>(wm, info.added);
    }
}

template <cluster_version_t W>
archive_result_t deserialize(read_stream_t *s, rdb_modification_info_t *info) {
    int8_t has_value;
    archive_result_t res = deserialize<W>(s, &has_value);
    if (bad(res)) { return res; }

    if (has_value == HAS_VALUE) {
        res = deserialize<W>(s, &info->deleted);
        if (bad(res)) { return res; }
    }

    res = deserialize<W>(s, &has_value);
    if (bad(res)) { return res; }

    if (has_value == HAS_VALUE) {
        res = deserialize<W>(s, &info->added);
        if (bad(res)) { return res; }
    }

    return archive_result_t::SUCCESS;
}

INSTANTIATE_SINCE_v1_13(rdb_modification_info_t);

RDB_IMPL_SERIALIZABLE_2(rdb_modification_report_t, primary_key, info);

rdb_modification_report_cb_t::rdb_modification_report_cb_t(
        store_t *store,
        buf_lock_t *sindex_block,
        auto_drainer_t::lock_t lock)
    : lock_(lock), store_(store),
      sindex_block_(sindex_block) {
    store_->acquire_post_constructed_sindex_superblocks_for_write(
            sindex_block_, &sindexes_);
}

rdb_modification_report_cb_t::~rdb_modification_report_cb_t() { }

void rdb_modification_report_cb_t::on_mod_report(
    const rdb_modification_report_t &mod_report) {
    // debugf("%" PRIu64 "\n", timestamp.longtime);
    if (mod_report.info.deleted.first.has() || mod_report.info.added.first.has()) {
        // We spawn the sindex update in its own coroutine because we don't want to
        // hold the sindex update for the changefeed update or vice-versa.
        cond_t sindexes_updated_cond;
        coro_t::spawn_now_dangerously(
            std::bind(&rdb_modification_report_cb_t::on_mod_report_sub,
                      this,
                      mod_report,
                      &sindexes_updated_cond));
        if (store_->changefeed_server.has()) {
            store_->changefeed_server->send_all(
                ql::changefeed::msg_t(
                    ql::changefeed::msg_t::change_t(
                        mod_report.info.deleted.first,
                        mod_report.info.added.first)));
        }

        sindexes_updated_cond.wait_lazily_unordered();
    }
}

void rdb_modification_report_cb_t::on_mod_report_sub(
    const rdb_modification_report_t &mod_report,
    cond_t *cond) {
    scoped_ptr_t<new_mutex_in_line_t> acq =
        store_->get_in_line_for_sindex_queue(sindex_block_);

<<<<<<< HEAD
    store_->sindex_queue_push(mod_report, acq.get());
=======
    // This is for a disk backed queue so there are no versioning issues.
    write_message_t wm;
    serialize<cluster_version_t::LATEST>(&wm, mod_report);
    store_->sindex_queue_push(wm, acq.get());
>>>>>>> ce039e97

    rdb_live_deletion_context_t deletion_context;
    rdb_update_sindexes(sindexes_, &mod_report, sindex_block_->txn(),
                        &deletion_context);
    cond->pulse();
}

void compute_keys(const store_key_t &primary_key, counted_t<const ql::datum_t> doc,
                  ql::map_wire_func_t *mapping, sindex_multi_bool_t multi, ql::env_t *env,
                  std::vector<store_key_t> *keys_out) {
    guarantee(keys_out->empty());
    counted_t<const ql::datum_t> index =
        mapping->compile_wire_func()->call(env, doc)->as_datum();

    if (multi == sindex_multi_bool_t::MULTI && index->get_type() == ql::datum_t::R_ARRAY) {
        for (uint64_t i = 0; i < index->size(); ++i) {
            keys_out->push_back(
                store_key_t(index->get(i, ql::THROW)->print_secondary(primary_key, i)));
        }
    } else {
        keys_out->push_back(store_key_t(index->print_secondary(primary_key)));
    }
}

void serialize_sindex_info(write_message_t *wm,
                           const ql::map_wire_func_t &mapping,
                           const sindex_multi_bool_t &multi) {
    serialize_cluster_version(wm, cluster_version_t::LATEST);
    serialize_for_version(cluster_version_t::LATEST, wm, mapping);
    serialize_for_version(cluster_version_t::LATEST, wm, multi);
}

void deserialize_sindex_info(const std::vector<char> &data,
                             ql::map_wire_func_t *mapping,
                             sindex_multi_bool_t *multi) {
    inplace_vector_read_stream_t read_stream(&data);
    cluster_version_t cluster_version;
    archive_result_t success
        = deserialize_cluster_version(&read_stream, &cluster_version);
    guarantee_deserialization(success, "sindex description");
    success = deserialize_for_version(cluster_version, &read_stream, mapping);
    guarantee_deserialization(success, "sindex description");
    success = deserialize_for_version(cluster_version, &read_stream, multi);
    guarantee_deserialization(success, "sindex description");

    guarantee(static_cast<size_t>(read_stream.tell()) == data.size(),
              "An sindex description was incompletely deserialized.");
}

/* Used below by rdb_update_sindexes. */
void rdb_update_single_sindex(
        const store_t::sindex_access_t *sindex,
        const deletion_context_t *deletion_context,
        const rdb_modification_report_t *modification,
        auto_drainer_t::lock_t) {
    // Note if you get this error it's likely that you've passed in a default
    // constructed mod_report. Don't do that.  Mod reports should always be passed
    // to a function as an output parameter before they're passed to this
    // function.
    guarantee(modification->primary_key.size() != 0);

    ql::map_wire_func_t mapping;
    sindex_multi_bool_t multi;
    deserialize_sindex_info(sindex->sindex.opaque_definition, &mapping, &multi);

    // TODO we have no rdb context here. People should not be able to do anything
    // that requires an environment like gets from other tables etc. but we don't
    // have a nice way to disallow those things so for now we pass null and it will
    // segfault if an illegal sindex mapping is passed.
    cond_t non_interruptor;
    ql::env_t env(&non_interruptor);

    superblock_t *super_block = sindex->super_block.get();

    if (modification->info.deleted.first) {
        guarantee(!modification->info.deleted.second.empty());
        try {
            counted_t<const ql::datum_t> deleted = modification->info.deleted.first;

            std::vector<store_key_t> keys;

            compute_keys(modification->primary_key, deleted, &mapping, multi, &env, &keys);

            for (auto it = keys.begin(); it != keys.end(); ++it) {
                promise_t<superblock_t *> return_superblock_local;
                {
                    keyvalue_location_t kv_location;
                    rdb_value_sizer_t sizer(super_block->cache()->max_block_size());
                    find_keyvalue_location_for_write(&sizer,
                                                     super_block,
                                                     it->btree_key(),
                                                     deletion_context->balancing_detacher(),
                                                     &kv_location,
                                                     &sindex->btree->stats,
                                                     env.trace.get_or_null(),
                                                     &return_superblock_local);

                    if (kv_location.value.has()) {
                        kv_location_delete(&kv_location, *it,
                            repli_timestamp_t::distant_past, deletion_context, NULL);
                    }
                    // The keyvalue location gets destroyed here.
                }
                super_block = return_superblock_local.wait();
            }
        } catch (const ql::base_exc_t &) {
            // Do nothing (it wasn't actually in the index).
        }
    }

    // If the secondary index is being deleted, we don't add any new values to
    // the sindex tree.
    // This is so we don't race against any sindex erase about who is faster
    // (we with inserting new entries, or the erase with removing them).
    const bool sindex_is_being_deleted = sindex->sindex.being_deleted;
    if (!sindex_is_being_deleted && modification->info.added.first) {
        try {
            counted_t<const ql::datum_t> added = modification->info.added.first;

            std::vector<store_key_t> keys;

            compute_keys(modification->primary_key, added, &mapping, multi, &env, &keys);

            for (auto it = keys.begin(); it != keys.end(); ++it) {
                promise_t<superblock_t *> return_superblock_local;
                {
                    keyvalue_location_t kv_location;

                    rdb_value_sizer_t sizer(super_block->cache()->max_block_size());
                    find_keyvalue_location_for_write(&sizer,
                                                     super_block,
                                                     it->btree_key(),
                                                     deletion_context->balancing_detacher(),
                                                     &kv_location,
                                                     &sindex->btree->stats,
                                                     env.trace.get_or_null(),
                                                     &return_superblock_local);

                    kv_location_set(&kv_location, *it,
                                    modification->info.added.second,
                                    repli_timestamp_t::distant_past,
                                    deletion_context);
                    // The keyvalue location gets destroyed here.
                }
                super_block = return_superblock_local.wait();
            }
        } catch (const ql::base_exc_t &) {
            // Do nothing (we just drop the row from the index).
        }
    }
}

void rdb_update_sindexes(const store_t::sindex_access_vector_t &sindexes,
                         const rdb_modification_report_t *modification,
                         txn_t *txn, const deletion_context_t *deletion_context) {
    {
        auto_drainer_t drainer;

        for (auto it = sindexes.begin(); it != sindexes.end(); ++it) {
            coro_t::spawn_sometime(std::bind(
                        &rdb_update_single_sindex, &*it, deletion_context,
                        modification, auto_drainer_t::lock_t(&drainer)));
        }
    }

    /* All of the sindex have been updated now it's time to actually clear the
     * deleted blob if it exists. */
    if (modification->info.deleted.first) {
        deletion_context->post_deleter()->delete_value(buf_parent_t(txn),
                modification->info.deleted.second.data());
    }
}

class post_construct_traversal_helper_t : public btree_traversal_helper_t {
public:
    post_construct_traversal_helper_t(
            store_t *store,
            const std::set<uuid_u> &sindexes_to_post_construct,
            cond_t *interrupt_myself,
            signal_t *interruptor
            )
        : store_(store),
          sindexes_to_post_construct_(sindexes_to_post_construct),
          interrupt_myself_(interrupt_myself), interruptor_(interruptor)
    { }

    void process_a_leaf(buf_lock_t *leaf_node_buf,
                        const btree_key_t *, const btree_key_t *,
                        signal_t *, int *) THROWS_ONLY(interrupted_exc_t) {

        // KSI: FML
        scoped_ptr_t<txn_t> wtxn;
        store_t::sindex_access_vector_t sindexes;

        buf_read_t leaf_read(leaf_node_buf);
        const leaf_node_t *leaf_node
            = static_cast<const leaf_node_t *>(leaf_read.get_data_read());

        // Number of key/value pairs we process before yielding
        const int MAX_CHUNK_SIZE = 10;
        int current_chunk_size = 0;
        const rdb_post_construction_deletion_context_t deletion_context;
        for (auto it = leaf::begin(*leaf_node); it != leaf::end(*leaf_node); ++it) {
            if (current_chunk_size == 0) {
                // Start a write transaction and acquire the secondary index
                // at the beginning of each chunk. We reset the transaction
                // after each chunk because large write transactions can cause
                // the cache to go into throttling, and that would interfere
                // with other transactions on this table.
                try {
                    write_token_pair_t token_pair;
                    store_->new_write_token_pair(&token_pair);

                    scoped_ptr_t<real_superblock_t> superblock;

                    // We use HARD durability because we want post construction
                    // to be throttled if we insert data faster than it can
                    // be written to disk. Otherwise we might exhaust the cache's
                    // dirty page limit and bring down the whole table.
                    // Other than that, the hard durability guarantee is not actually
                    // needed here.
                    store_->acquire_superblock_for_write(
                            repli_timestamp_t::distant_past,
                            2 + MAX_CHUNK_SIZE,
                            write_durability_t::HARD,
                            &token_pair,
                            &wtxn,
                            &superblock,
                            interruptor_);

                    // Acquire the sindex block.
                    const block_id_t sindex_block_id = superblock->get_sindex_block_id();

                    buf_lock_t sindex_block
                        = store_->acquire_sindex_block_for_write(superblock->expose_buf(),
                                                                 sindex_block_id);

                    superblock.reset();

                    store_->acquire_sindex_superblocks_for_write(
                            sindexes_to_post_construct_,
                            &sindex_block,
                            &sindexes);

                    if (sindexes.empty()) {
                        interrupt_myself_->pulse_if_not_already_pulsed();
                        return;
                    }
                } catch (const interrupted_exc_t &e) {
                    return;
                }
            }

            store_->btree->stats.pm_keys_read.record();
            store_->btree->stats.pm_total_keys_read += 1;

            /* Grab relevant values from the leaf node. */
            const btree_key_t *key = (*it).first;
            const void *value = (*it).second;
            guarantee(key);

            const store_key_t pk(key);
            rdb_modification_report_t mod_report(pk);
            const rdb_value_t *rdb_value = static_cast<const rdb_value_t *>(value);
            const max_block_size_t block_size = leaf_node_buf->cache()->max_block_size();
            mod_report.info.added
                = std::make_pair(
                    get_data(rdb_value, buf_parent_t(leaf_node_buf)),
                    std::vector<char>(rdb_value->value_ref(),
                        rdb_value->value_ref() + rdb_value->inline_size(block_size)));

            rdb_update_sindexes(sindexes, &mod_report, wtxn.get(), &deletion_context);
            store_->btree->stats.pm_keys_set.record();
            store_->btree->stats.pm_total_keys_set += 1;

            ++current_chunk_size;
            if (current_chunk_size >= MAX_CHUNK_SIZE) {
                current_chunk_size = 0;
                // Release the write transaction and yield.
                // We continue later where we have left off.
                sindexes.clear();
                wtxn.reset();
                coro_t::yield();
            }
        }
    }

    void postprocess_internal_node(buf_lock_t *) { }

    void filter_interesting_children(buf_parent_t,
                                     ranged_block_ids_t *ids_source,
                                     interesting_children_callback_t *cb) {
        for (int i = 0, e = ids_source->num_block_ids(); i < e; ++i) {
            cb->receive_interesting_child(i);
        }
        cb->no_more_interesting_children();
    }

    access_t btree_superblock_mode() { return access_t::read; }
    access_t btree_node_mode() { return access_t::read; }

    store_t *store_;
    const std::set<uuid_u> &sindexes_to_post_construct_;
    cond_t *interrupt_myself_;
    signal_t *interruptor_;
};

void post_construct_secondary_indexes(
        store_t *store,
        const std::set<uuid_u> &sindexes_to_post_construct,
        signal_t *interruptor)
    THROWS_ONLY(interrupted_exc_t) {
    cond_t local_interruptor;

    wait_any_t wait_any(&local_interruptor, interruptor);

    post_construct_traversal_helper_t helper(store,
            sindexes_to_post_construct, &local_interruptor, interruptor);
    /* Notice the ordering of progress_tracker and insertion_sentries matters.
     * insertion_sentries puts pointers in the progress tracker map. Once
     * insertion_sentries is destructed nothing has a reference to
     * progress_tracker so we know it's safe to destruct it. */
    parallel_traversal_progress_t progress_tracker;
    helper.progress = &progress_tracker;

    std::vector<map_insertion_sentry_t<uuid_u, const parallel_traversal_progress_t *> >
        insertion_sentries(sindexes_to_post_construct.size());
    auto sentry = insertion_sentries.begin();
    for (auto it = sindexes_to_post_construct.begin();
         it != sindexes_to_post_construct.end(); ++it) {
        store->add_progress_tracker(&*sentry, *it, &progress_tracker);
    }

    object_buffer_t<fifo_enforcer_sink_t::exit_read_t> read_token;
    store->new_read_token(&read_token);

    // Mind the destructor ordering.
    // The superblock must be released before txn (`btree_parallel_traversal`
    // usually already takes care of that).
    // The txn must be destructed before the cache_account.
    cache_account_t cache_account;
    scoped_ptr_t<txn_t> txn;
    scoped_ptr_t<real_superblock_t> superblock;

    store->acquire_superblock_for_read(
        &read_token,
        &txn,
        &superblock,
        interruptor,
        true /* USE_SNAPSHOT */);

    cache_account
        = txn->cache()->create_cache_account(SINDEX_POST_CONSTRUCTION_CACHE_PRIORITY);
    txn->set_account(&cache_account);

    btree_parallel_traversal(superblock.get(), &helper, &wait_any);
}<|MERGE_RESOLUTION|>--- conflicted
+++ resolved
@@ -139,12 +139,7 @@
     const max_block_size_t block_size = kv_location->buf.cache()->max_block_size();
     {
         blob_t blob(block_size, new_value->value_ref(), blob::btree_maxreflen);
-<<<<<<< HEAD
-        serialize_for_version_onto_blob(
-                cluster_version_t::ONLY_VERSION,
-=======
         datum_serialize_onto_blob(
->>>>>>> ce039e97
                 buf_parent_t(&kv_location->buf),
                 &blob,
                 data);
@@ -500,11 +495,7 @@
             atom.recency = recencies[i];
             chunk_atoms.push_back(atom);
             current_chunk_size += static_cast<size_t>(atom.key.size())
-<<<<<<< HEAD
-                + serialized_size<cluster_version_t::ONLY_VERSION>(atom.value);
-=======
                 + serialized_size<cluster_version_t::CLUSTER>(atom.value);
->>>>>>> ce039e97
 
             if (current_chunk_size >= BACKFILL_MAX_KVPAIRS_SIZE) {
                 // To avoid flooding the receiving node with overly large chunks
@@ -715,16 +706,6 @@
                   ph::_1, ph::_2, ph::_3, mod_reports_out));
 }
 
-<<<<<<< HEAD
-// This is actually a kind of misleading name. This function estimates the size
-// of a datum, not a whole rget, though it is used for that purpose (by summing
-// up these responses).
-size_t estimate_rget_response_size(const counted_t<const ql::datum_t> &datum) {
-    return serialized_size<cluster_version_t::ONLY_VERSION>(datum);
-}
-
-=======
->>>>>>> ce039e97
 
 typedef ql::transform_variant_t transform_variant_t;
 typedef ql::terminal_variant_t terminal_variant_t;
@@ -1074,14 +1055,7 @@
     scoped_ptr_t<new_mutex_in_line_t> acq =
         store_->get_in_line_for_sindex_queue(sindex_block_);
 
-<<<<<<< HEAD
     store_->sindex_queue_push(mod_report, acq.get());
-=======
-    // This is for a disk backed queue so there are no versioning issues.
-    write_message_t wm;
-    serialize<cluster_version_t::LATEST>(&wm, mod_report);
-    store_->sindex_queue_push(wm, acq.get());
->>>>>>> ce039e97
 
     rdb_live_deletion_context_t deletion_context;
     rdb_update_sindexes(sindexes_, &mod_report, sindex_block_->txn(),
