--- conflicted
+++ resolved
@@ -1317,12 +1317,8 @@
                     std::vector<char>(rdb_value->value_ref(),
                         rdb_value->value_ref() + rdb_value->inline_size(block_size)));
 
-<<<<<<< HEAD
-            rdb_update_sindexes(sindexes, &mod_report, wtxn.get());
+            rdb_update_sindexes(sindexes, &mod_report, wtxn.get(), &deletion_context);
             store_->btree->stats.pm_keys_set.record();
-=======
-            rdb_update_sindexes(sindexes, &mod_report, wtxn.get(), &deletion_context);
->>>>>>> d6b86ffa
             coro_t::yield();
         }
     }
