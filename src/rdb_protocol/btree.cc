// Copyright 2010-2013 RethinkDB, all rights reserved.
#include <string>
#include <vector>

#include "errors.hpp"
#include <boost/shared_ptr.hpp>
#include <boost/variant.hpp>

#include "btree/backfill.hpp"
#include "btree/depth_first_traversal.hpp"
#include "btree/erase_range.hpp"
#include "btree/get_distribution.hpp"
#include "btree/operations.hpp"
#include "btree/parallel_traversal.hpp"
#include "buffer_cache/blob.hpp"
#include "containers/archive/buffer_group_stream.hpp"
#include "containers/archive/vector_stream.hpp"
#include "containers/scoped.hpp"
#include "rdb_protocol/btree.hpp"
#include "rdb_protocol/transform_visitors.hpp"

typedef std::list<boost::shared_ptr<scoped_cJSON_t> > json_list_t;
typedef std::list<std::pair<store_key_t, boost::shared_ptr<scoped_cJSON_t> > > keyed_json_list_t;

#define MAX_RDB_VALUE_SIZE MAX_IN_NODE_VALUE_SIZE

struct rdb_value_t {
    char contents[];

public:
    int inline_size(block_size_t bs) const {
        return blob::ref_size(bs, contents, blob::btree_maxreflen);
    }

    int64_t value_size() const {
        return blob::value_size(contents, blob::btree_maxreflen);
    }

    const char *value_ref() const {
        return contents;
    }

    char *value_ref() {
        return contents;
    }
};

value_sizer_t<rdb_value_t>::value_sizer_t(block_size_t bs) : block_size_(bs) { }

const rdb_value_t *value_sizer_t<rdb_value_t>::as_rdb(const void *p) {
    return reinterpret_cast<const rdb_value_t *>(p);
}

int value_sizer_t<rdb_value_t>::size(const void *value) const {
    return as_rdb(value)->inline_size(block_size_);
}

bool value_sizer_t<rdb_value_t>::fits(const void *value, int length_available) const {
    return btree_value_fits(block_size_, length_available, as_rdb(value));
}

bool value_sizer_t<rdb_value_t>::deep_fsck(block_getter_t *getter, const void *value, int length_available, std::string *msg_out) const {
    if (!fits(value, length_available)) {
        *msg_out = "value does not fit in length_available";
        return false;
    }

    return blob::deep_fsck(getter, block_size_, as_rdb(value)->value_ref(), blob::btree_maxreflen, msg_out);
}

int value_sizer_t<rdb_value_t>::max_possible_size() const {
    return blob::btree_maxreflen;
}

block_magic_t value_sizer_t<rdb_value_t>::leaf_magic() {
    block_magic_t magic = { { 'r', 'd', 'b', 'l' } };
    return magic;
}

block_magic_t value_sizer_t<rdb_value_t>::btree_leaf_magic() const {
    return leaf_magic();
}

block_size_t value_sizer_t<rdb_value_t>::block_size() const { return block_size_; }

boost::shared_ptr<scoped_cJSON_t> get_data(const rdb_value_t *value,
                                           transaction_t *txn) {
    blob_t blob(const_cast<rdb_value_t *>(value)->value_ref(), blob::btree_maxreflen);

    boost::shared_ptr<scoped_cJSON_t> data;

    blob_acq_t acq_group;
    buffer_group_t buffer_group;
    blob.expose_all(txn, rwi_read, &buffer_group, &acq_group);
    buffer_group_read_stream_t read_stream(const_view(&buffer_group));
    int res = deserialize(&read_stream, &data);
    guarantee_err(res == 0, "corruption detected... this should probably be an exception\n");

    return data;
}

bool btree_value_fits(block_size_t bs, int data_length, const rdb_value_t *value) {
    return blob::ref_fits(bs, data_length, value->value_ref(), blob::btree_maxreflen);
}

void rdb_get(const store_key_t &store_key, btree_slice_t *slice, transaction_t *txn, superblock_t *superblock, point_read_response_t *response) {
    keyvalue_location_t<rdb_value_t> kv_location;
    find_keyvalue_location_for_read(txn, superblock, store_key.btree_key(), &kv_location, slice->root_eviction_priority, &slice->stats);

    if (!kv_location.value.has()) {
        response->data.reset(new scoped_cJSON_t(cJSON_CreateNull()));
    } else {
        response->data = get_data(kv_location.value.get(), txn);
    }
}

void kv_location_delete(keyvalue_location_t<rdb_value_t> *kv_location, const store_key_t &key,
                        btree_slice_t *slice, repli_timestamp_t timestamp, transaction_t *txn) {
    guarantee(kv_location->value.has());
    blob_t blob(kv_location->value->value_ref(), blob::btree_maxreflen);
    blob.clear(txn);
    kv_location->value.reset();
    null_key_modification_callback_t<rdb_value_t> null_cb;
    apply_keyvalue_change(txn, kv_location, key.btree_key(), timestamp, false, &null_cb, &slice->root_eviction_priority);
}

void kv_location_set(keyvalue_location_t<rdb_value_t> *kv_location, const store_key_t &key,
                     boost::shared_ptr<scoped_cJSON_t> data,
                     btree_slice_t *slice, repli_timestamp_t timestamp, transaction_t *txn) {

    scoped_malloc_t<rdb_value_t> new_value(MAX_RDB_VALUE_SIZE);
    bzero(new_value.get(), MAX_RDB_VALUE_SIZE);

    //TODO unnecessary copies they must go away.
    write_message_t wm;
    wm << data;
    vector_stream_t stream;
    int res = send_write_message(&stream, &wm);
    guarantee_err(res == 0, "Serialization for json data failed... this shouldn't happen.\n");

    blob_t blob(new_value->value_ref(), blob::btree_maxreflen);

    //TODO more copies, good lord
    blob.append_region(txn, stream.vector().size());
    std::string sered_data(stream.vector().begin(), stream.vector().end());
    blob.write_from_string(sered_data, txn, 0);

    // Actually update the leaf, if needed.
    kv_location->value.reinterpret_swap(new_value);
    null_key_modification_callback_t<rdb_value_t> null_cb;
    apply_keyvalue_change(txn, kv_location, key.btree_key(), timestamp, false, &null_cb, &slice->root_eviction_priority);
    //                                                                  ^^^^^ That means the key isn't expired.
}

// QL2 This implements UPDATE, REPLACE, and part of DELETE and INSERT (each is
// just a different function passed to this function).
void rdb_replace_and_return_superblock(btree_slice_t *slice,
                                       repli_timestamp_t timestamp,
                                       transaction_t *txn,
                                       superblock_t *superblock,
                                       const std::string &primary_key,
                                       const store_key_t &key,
                                       ql::map_wire_func_t *f,
                                       ql::env_t *ql_env,
                                       promise_t<superblock_t *> *superblock_promise_or_null,
                                       Datum *response_out,
                                       rdb_modification_info_t *mod_info) {
    const ql::datum_t *num_1 = ql_env->add_ptr(new ql::datum_t(1.0));
    ql::datum_t *resp = ql_env->add_ptr(new ql::datum_t(ql::datum_t::R_OBJECT));
    try {
        keyvalue_location_t<rdb_value_t> kv_location;
        find_keyvalue_location_for_write(
            txn, superblock, key.btree_key(), &kv_location,
            &slice->root_eviction_priority, &slice->stats, superblock_promise_or_null);

        bool started_empty, ended_empty;
        const ql::datum_t *old_val;
        if (!kv_location.value.has()) {
            // If there's no entry with this key, pass NULL to the function.
            started_empty = true;
            old_val = ql_env->add_ptr(new ql::datum_t(ql::datum_t::R_NULL));
        } else {
            // Otherwise pass the entry with this key to the function.
            started_empty = false;
            boost::shared_ptr<scoped_cJSON_t> old_val_json =
                get_data(kv_location.value.get(), txn);
            guarantee(old_val_json->GetObjectItem(primary_key.c_str()));
            old_val = ql_env->add_ptr(new ql::datum_t(old_val_json, ql_env));
        }
        guarantee(old_val);

        const ql::datum_t *new_val = f->compile(ql_env)->call(old_val)->as_datum();
        if (new_val->get_type() == ql::datum_t::R_NULL) {
            ended_empty = true;
        } else if (new_val->get_type() == ql::datum_t::R_OBJECT) {
            ended_empty = false;
            rcheck_target(
                new_val, new_val->get(primary_key, ql::NOTHROW),
                strprintf("Inserted object must have primary key `%s`:\n%s",
                          primary_key.c_str(), new_val->print().c_str()));
        } else {
            rfail_target(new_val, "Inserted value must be an OBJECT (got %s):\n%s",
                         new_val->get_type_name(), new_val->print().c_str());
        }

        // We use `conflict` below to store whether or not there was a key
        // conflict when constructing the stats object.  It defaults to `true`
        // so that we fail an assertion if we never update the stats object.
        bool conflict = true;
        // Figure out what operation we're doing (based on started_empty,
        // ended_empty, and the result of the function call) and then do it.
        if (started_empty) {
            if (ended_empty) {
                conflict = resp->add("skipped", num_1);
            } else {
                conflict = resp->add("inserted", num_1);
                r_sanity_check(new_val->get(primary_key, ql::NOTHROW));
                boost::shared_ptr<scoped_cJSON_t> new_val_as_json = new_val->as_json();
                kv_location_set(&kv_location, key, new_val_as_json,
                                slice, timestamp, txn);
                mod_info->added = new_val_as_json;
            }
        } else {
            if (ended_empty) {
                conflict = resp->add("deleted", num_1);
                kv_location_delete(&kv_location, key, slice, timestamp, txn);
                mod_info->deleted = old_val->as_json();
            } else {
                if (*old_val->get(primary_key) == *new_val->get(primary_key)) {
                    if (*old_val == *new_val) {
                        conflict = resp->add("unchanged", num_1);
                    } else {
                        conflict = resp->add("replaced", num_1);
                        r_sanity_check(new_val->get(primary_key, ql::NOTHROW));
                        boost::shared_ptr<scoped_cJSON_t> new_val_as_json
                            = new_val->as_json();
                        kv_location_set(&kv_location, key, new_val_as_json,
                                        slice, timestamp, txn);
                        mod_info->added = new_val_as_json;
                        mod_info->deleted = old_val->as_json();
                    }
                } else {
                    rfail_target(
                        new_val,
                        "Primary key `%s` cannot be changed (%s -> %s)",
                        primary_key.c_str(),
                        old_val->print().c_str(), new_val->print().c_str());
                }
            }
        }
        guarantee(!conflict); // message never added twice
    } catch (const ql::base_exc_t &e) {
        std::string msg = e.what();
        bool b = resp->add("errors", num_1)
              || resp->add("first_error", ql_env->add_ptr(new ql::datum_t(msg)));
        guarantee(!b);
    }
    resp->write_to_protobuf(response_out);
}

void rdb_replace(btree_slice_t *slice,
                 repli_timestamp_t timestamp,
                 transaction_t *txn,
                 superblock_t *superblock,
                 const std::string &primary_key,
                 const store_key_t &key,
                 ql::map_wire_func_t *f,
                 ql::env_t *ql_env,
                 Datum *response_out,
                 rdb_modification_info_t *mod_info) {
    rdb_replace_and_return_superblock(slice, timestamp, txn, superblock, primary_key,
                                      key, f, ql_env, NULL, response_out, mod_info);
}

void do_a_replace_from_batched_replace(auto_drainer_t::lock_t,
                                       const point_replace_t *replace,
                                       btree_slice_t *slice,
                                       repli_timestamp_t timestamp,
                                       transaction_t *txn,
                                       superblock_t *superblock,
                                       ql::env_t *ql_env,
                                       promise_t<superblock_t *> *superblock_promise_or_null,
                                       Datum *response_out) {
    ql::map_wire_func_t f = replace->f;
    // SAMRSI: What to do with this modification info?
    rdb_modification_info_t mod_info;
    rdb_replace_and_return_superblock(slice, timestamp, txn, superblock, replace->primary_key,
                                      replace->key, &f, ql_env, superblock_promise_or_null, response_out,
                                      &mod_info);
}

// The int64_t in replaces is ignored -- that's used for preserving order
// through sharding/unsharding.  We're not about to repack a new vector just to
// call this function.
void rdb_batched_replace(const std::vector<std::pair<int64_t, point_replace_t> > &replaces,
                         btree_slice_t *slice, repli_timestamp_t timestamp,
                         transaction_t *txn, scoped_ptr_t<superblock_t> *superblock, ql::env_t *ql_env,
                         batched_replaces_response_t *response_out) {
    auto_drainer_t drainer;

    // Note the destructor ordering: We release the superblock before draining on all the write operations.
    scoped_ptr_t<superblock_t> current_superblock(superblock->release());

    response_out->point_replace_responses.resize(replaces.size());
    for (size_t i = 0; i < replaces.size(); ++i) {
        // Pass out the int64_t for shard/unshard reordering.
        response_out->point_replace_responses[i].first = replaces[i].first;

        // Pass out the point_replace_response_t.
        promise_t<superblock_t *> superblock_promise;
        coro_t::spawn(boost::bind(&do_a_replace_from_batched_replace,
                                  auto_drainer_t::lock_t(&drainer),
                                  &replaces[i].second, slice, timestamp, txn,
                                  current_superblock.release(),
                                  ql_env,
                                  &superblock_promise,
                                  &response_out->point_replace_responses[i].second));

        current_superblock.init(superblock_promise.wait());
    }
}

void rdb_set(const store_key_t &key, boost::shared_ptr<scoped_cJSON_t> data, bool overwrite,
             btree_slice_t *slice, repli_timestamp_t timestamp,
             transaction_t *txn, superblock_t *superblock, point_write_response_t *response_out,
             rdb_modification_info_t *mod_info) {
    keyvalue_location_t<rdb_value_t> kv_location;
    find_keyvalue_location_for_write(txn, superblock, key.btree_key(), &kv_location,
                                     &slice->root_eviction_priority, &slice->stats);
    const bool had_value = kv_location.value.has();

    /* update the modification report */
    if (kv_location.value.has()) {
        mod_info->deleted = get_data(kv_location.value.get(), txn);
    }

    mod_info->added = data;

    if (overwrite || !had_value) {
        kv_location_set(&kv_location, key, data, slice, timestamp, txn);
    }
    response_out->result = (had_value ? DUPLICATE : STORED);
}

class agnostic_rdb_backfill_callback_t : public agnostic_backfill_callback_t {
public:
    agnostic_rdb_backfill_callback_t(rdb_backfill_callback_t *cb, const key_range_t &kr) : cb_(cb), kr_(kr) { }

    void on_delete_range(const key_range_t &range, signal_t *interruptor) THROWS_ONLY(interrupted_exc_t) {
        rassert(kr_.is_superset(range));
        cb_->on_delete_range(range, interruptor);
    }

    void on_deletion(const btree_key_t *key, repli_timestamp_t recency, signal_t *interruptor) THROWS_ONLY(interrupted_exc_t) {
        rassert(kr_.contains_key(key->contents, key->size));
        cb_->on_deletion(key, recency, interruptor);
    }

    void on_pair(transaction_t *txn, repli_timestamp_t recency, const btree_key_t *key, const void *val, signal_t *interruptor) THROWS_ONLY(interrupted_exc_t) {
        rassert(kr_.contains_key(key->contents, key->size));
        const rdb_value_t *value = static_cast<const rdb_value_t *>(val);

        rdb_protocol_details::backfill_atom_t atom;
        atom.key.assign(key->size, key->contents);
        atom.value = get_data(value, txn);
        atom.recency = recency;
        cb_->on_keyvalue(atom, interruptor);
    }

    void on_sindexes(const std::map<std::string, secondary_index_t> &sindexes, signal_t *interruptor) THROWS_ONLY(interrupted_exc_t) {
        cb_->on_sindexes(sindexes, interruptor);
    }

    rdb_backfill_callback_t *cb_;
    key_range_t kr_;
};

void rdb_backfill(btree_slice_t *slice, const key_range_t& key_range,
        repli_timestamp_t since_when, rdb_backfill_callback_t *callback,
        transaction_t *txn, superblock_t *superblock,
        buf_lock_t *sindex_block,
        parallel_traversal_progress_t *p, signal_t *interruptor)
        THROWS_ONLY(interrupted_exc_t) {
    agnostic_rdb_backfill_callback_t agnostic_cb(callback, key_range);
    value_sizer_t<rdb_value_t> sizer(slice->cache()->get_block_size());
    do_agnostic_btree_backfill(&sizer, slice, key_range, since_when, &agnostic_cb, txn, superblock, sindex_block, p, interruptor);
}

void rdb_delete(const store_key_t &key, btree_slice_t *slice,
                repli_timestamp_t timestamp, transaction_t *txn,
                superblock_t *superblock, point_delete_response_t *response,
                rdb_modification_info_t *mod_info) {
    keyvalue_location_t<rdb_value_t> kv_location;
    find_keyvalue_location_for_write(txn, superblock, key.btree_key(), &kv_location, &slice->root_eviction_priority, &slice->stats);
    bool exists = kv_location.value.has();

    /* Update the modification report. */
    if (exists) {
        mod_info->deleted = get_data(kv_location.value.get(), txn);
    }

    if (exists) kv_location_delete(&kv_location, key, slice, timestamp, txn);
    response->result = (exists ? DELETED : MISSING);
}

void rdb_value_deleter_t::delete_value(transaction_t *_txn, void *_value) {
        blob_t blob(static_cast<rdb_value_t *>(_value)->value_ref(), blob::btree_maxreflen);
        blob.clear(_txn);
}

class erase_range_sindex_cb_t : public erase_range_cb_t {
public:
    erase_range_sindex_cb_t(rdb_modification_report_cb_t *mod_report_cb,
                            transaction_t *txn)
        : mod_report_cb_(mod_report_cb), txn_(txn)
    { }

    void handle_pair(const btree_key_t *key, const void *value) {
        mod_report_cb_->delete_row(store_key_t(key),
                get_data(static_cast<const rdb_value_t *>(value), txn_));
    }

    rdb_modification_report_cb_t *mod_report_cb_;
    transaction_t *txn_;
};

void rdb_erase_range(btree_slice_t *slice, key_tester_t *tester,
                     bool left_key_supplied, const store_key_t& left_key_exclusive,
                     bool right_key_supplied, const store_key_t& right_key_inclusive,
                     transaction_t *txn, superblock_t *superblock,
                     rdb_modification_report_cb_t *mod_report_cb) {

    value_sizer_t<rdb_value_t> rdb_sizer(slice->cache()->get_block_size());
    value_sizer_t<void> *sizer = &rdb_sizer;

    rdb_value_deleter_t deleter;

    erase_range_sindex_cb_t sindex_cb(mod_report_cb, txn);

    btree_erase_range_generic(sizer, slice, tester, &deleter,
        left_key_supplied ? left_key_exclusive.btree_key() : NULL,
        right_key_supplied ? right_key_inclusive.btree_key() : NULL,
        txn, superblock, &sindex_cb);
}

void rdb_erase_range(btree_slice_t *slice, key_tester_t *tester,
                       const key_range_t &keys,
                       transaction_t *txn, superblock_t *superblock,
                       rdb_modification_report_cb_t *cb) {
    store_key_t left_exclusive(keys.left);
    store_key_t right_inclusive(keys.right.key);

    bool left_key_supplied = left_exclusive.decrement();
    bool right_key_supplied = !keys.right.unbounded;
    if (right_key_supplied) {
        right_inclusive.decrement();
    }
    rdb_erase_range(slice, tester, left_key_supplied, left_exclusive, right_key_supplied, right_inclusive, txn, superblock, cb);
}

size_t estimate_rget_response_size(const boost::shared_ptr<scoped_cJSON_t> &/*json*/) {
    // TODO: don't be stupid, be a smarty, come and join the nazy
    // party (json size estimation will be much easier once we switch
    // to bson -- fuck it for now).
    return 250;
}


class result_gc_visitor_t : public boost::static_visitor<void> {
public:
    result_gc_visitor_t(ql::env_t *e, ql::env_gc_checkpoint_t *egct) :
        env(e), env_gc_checkpoint(egct), total_rounds(0) { }

    void operator()(const rget_read_response_t::stream_t &) const { }
    void operator()(const rget_read_response_t::groups_t &) const { }
    void operator()(const rget_read_response_t::atom_t &) const { }
    void operator()(const rget_read_response_t::length_t &) const { }
    void operator()(const rget_read_response_t::inserted_t &) const { }
    void operator()(const query_language::runtime_exc_t &) const { }
    void operator()(const ql::exc_t &) const { }
    void operator()(const ql::datum_exc_t &) const { }
    void operator()(const std::vector<ql::wire_datum_t> &) const { }
    void operator()(const std::vector<ql::wire_datum_map_t> &) const { }
    void operator()(const rget_read_response_t::empty_t &) const { }
    void operator()(const rget_read_response_t::vec_t &) const { }

    void operator()(ql::wire_datum_t &d) {
        env_gc_checkpoint->maybe_gc(d.get());
    }
    void operator()(ql::wire_datum_map_t &dm) {
        total_rounds += 1;
        if (total_rounds % ql::WIRE_DATUM_MAP_GC_ROUNDS == 0) {
            env_gc_checkpoint->maybe_gc(dm.to_arr(env));
        }
    }

private:
    ql::env_t *env;
    ql::env_gc_checkpoint_t *env_gc_checkpoint;
    int64_t total_rounds;
};

class rdb_rget_depth_first_traversal_callback_t : public depth_first_traversal_callback_t {
public:
    rdb_rget_depth_first_traversal_callback_t(
        transaction_t *txn,
        ql::env_t *_ql_env,
        const rdb_protocol_details::transform_t &_transform,
        boost::optional<rdb_protocol_details::terminal_t> _terminal,
        const key_range_t &range,
        rget_read_response_t *_response)
        : bad_init(false), transaction(txn), response(_response), cumulative_size(0),
          ql_env(_ql_env), transform(_transform), terminal(_terminal)
    {
        try {
            response->last_considered_key = range.left;

            if (terminal) {
                boost::apply_visitor(query_language::terminal_initializer_visitor_t(
                                         &response->result, ql_env,
                                         terminal->scopes, terminal->backtrace),
                                     terminal->variant);
            }
        } catch (const query_language::runtime_exc_t &e) {
            /* Evaluation threw so we're not going to be accepting any more requests. */
            response->result = e;
            bad_init = true;
        } catch (const ql::exc_t &e2) {
            /* Evaluation threw so we're not going to be accepting any more requests. */
            response->result = e2;
            bad_init = true;
        } catch (const ql::datum_exc_t &e2) {
            /* Evaluation threw so we're not going to be accepting any more requests. */
            boost::apply_visitor(ql::exc_visitor_t(e2, &response->result),
                                 terminal->variant);
            bad_init = true;
        }
    }

    bool handle_pair(const btree_key_t* key, const void *value) {
        if (bad_init) return false;
        try {
            store_key_t store_key(key);
            if (response->last_considered_key < store_key) {
                response->last_considered_key = store_key;
            }

            const rdb_value_t *rdb_value = reinterpret_cast<const rdb_value_t *>(value);

            json_list_t data;
            data.push_back(get_data(rdb_value, transaction));

            //Apply transforms to the data
            {
                rdb_protocol_details::transform_t::iterator it;
                for (it = transform.begin(); it != transform.end(); ++it) {
                    try {
                        json_list_t tmp;

                        for (json_list_t::iterator jt  = data.begin();
                             jt != data.end();
                             ++jt) {
                            boost::apply_visitor(query_language::transform_visitor_t(
                                                     *jt, &tmp, ql_env, it->scopes,
                                                     it->backtrace), it->variant);
                        }
                        data.clear();
                        data.splice(data.begin(), tmp);
                    } catch (const ql::datum_exc_t &e2) {
                        /* Evaluation threw so we're not going to be accepting any
                           more requests. */
                        boost::apply_visitor(ql::exc_visitor_t(e2, &response->result),
                                             it->variant);
                        return false;
                    }
                }
            }

            if (!terminal) {
                typedef rget_read_response_t::stream_t stream_t;
                stream_t *stream = boost::get<stream_t>(&response->result);
                guarantee(stream);
                for (json_list_t::iterator it =  data.begin();
                                           it != data.end();
                                           ++it) {
                    stream->push_back(std::make_pair(store_key_t(key), *it));
                    cumulative_size += estimate_rget_response_size(*it);
                }

                return cumulative_size < rget_max_chunk_size;
            } else {
                try {
                    // We use garbage collection during the reduction step, since
                    // most reductions throw away most of the allocate data.
                    ql::env_gc_checkpoint_t gc_checkpoint(ql_env);
                    result_gc_visitor_t result_gc_visitor(ql_env, &gc_checkpoint);
                    for (auto jt = data.begin(); jt != data.end(); ++jt) {
                        boost::apply_visitor(query_language::terminal_visitor_t(
                                                 *jt, ql_env, terminal->scopes,
                                                 terminal->backtrace, &response->result),
                                             terminal->variant);
                        boost::apply_visitor(result_gc_visitor, response->result);
                    }
                    return true;
                } catch (const ql::datum_exc_t &e2) {
                    /* Evaluation threw so we're not going to be accepting any
                       more requests. */
                    boost::apply_visitor(ql::exc_visitor_t(e2, &response->result),
                                         terminal->variant);
                    return false;
                }
            }
        } catch (const query_language::runtime_exc_t &e) {
            /* Evaluation threw so we're not going to be accepting any more requests. */
            response->result = e;
            return false;
        } catch (const ql::exc_t &e2) {
            /* Evaluation threw so we're not going to be accepting any more requests. */
            response->result = e2;
            return false;
        }

    }
    bool bad_init;
    transaction_t *transaction;
    rget_read_response_t *response;
    size_t cumulative_size;
    ql::env_t *ql_env;
    rdb_protocol_details::transform_t transform;
    boost::optional<rdb_protocol_details::terminal_t> terminal;
};

class result_finalizer_visitor_t : public boost::static_visitor<void> {
public:
    void operator()(const rget_read_response_t::stream_t &) const { }
    void operator()(const rget_read_response_t::groups_t &) const { }
    void operator()(const rget_read_response_t::atom_t &) const { }
    void operator()(const rget_read_response_t::length_t &) const { }
    void operator()(const rget_read_response_t::inserted_t &) const { }
    void operator()(const query_language::runtime_exc_t &) const { }
    void operator()(const ql::exc_t &) const { }
    void operator()(const ql::datum_exc_t &) const { }
    void operator()(const std::vector<ql::wire_datum_t> &) const { }
    void operator()(const std::vector<ql::wire_datum_map_t> &) const { }
    void operator()(const rget_read_response_t::empty_t &) const { }
    void operator()(const rget_read_response_t::vec_t &) const { }

    void operator()(ql::wire_datum_t &d) const {
        d.finalize();
    }
    void operator()(ql::wire_datum_map_t &dm) const {
        dm.finalize();
    }
};

void rdb_rget_slice(btree_slice_t *slice, const key_range_t &range,
                    transaction_t *txn, superblock_t *superblock,
                    ql::env_t *ql_env,
                    const rdb_protocol_details::transform_t &transform,
                    const boost::optional<rdb_protocol_details::terminal_t> &terminal,
                    rget_read_response_t *response) {
    rdb_rget_depth_first_traversal_callback_t callback(txn, ql_env, transform, terminal, range, response);
    btree_depth_first_traversal(slice, txn, superblock, range, &callback);

    if (callback.cumulative_size >= rget_max_chunk_size) {
        response->truncated = true;
    } else {
        response->truncated = false;
    }

    boost::apply_visitor(result_finalizer_visitor_t(), response->result);
}

void rdb_distribution_get(btree_slice_t *slice, int max_depth, const store_key_t &left_key,
                          transaction_t *txn, superblock_t *superblock, distribution_read_response_t *response) {
    int64_t key_count_out;
    std::vector<store_key_t> key_splits;
    get_btree_key_distribution(slice, txn, superblock, max_depth, &key_count_out, &key_splits);

    int64_t keys_per_bucket;
    if (key_splits.size() == 0) {
        keys_per_bucket = key_count_out;
    } else  {
        keys_per_bucket = std::max<int64_t>(key_count_out / key_splits.size(), 1);
    }
    response->key_counts[left_key] = keys_per_bucket;

    for (std::vector<store_key_t>::iterator it  = key_splits.begin();
                                            it != key_splits.end();
                                            ++it) {
        response->key_counts[*it] = keys_per_bucket;
    }
}

static const int8_t HAS_VALUE = 0;
static const int8_t HAS_NO_VALUE = 1;

void rdb_modification_info_t::rdb_serialize(write_message_t &msg) const {  // NOLINT(runtime/references)
    if (!deleted.get()) {
        msg << HAS_NO_VALUE;
    } else {
        msg << HAS_VALUE;
        msg << deleted;
    }

    if (!added.get()) {
        msg << HAS_NO_VALUE;
    } else {
        msg << HAS_VALUE;
        msg << added;
    }
}

archive_result_t rdb_modification_info_t::rdb_deserialize(read_stream_t *s) {
    archive_result_t res;

    int8_t has_value;
    res = deserialize(s, &has_value);
    if (res) { return res; }

    if (has_value == HAS_VALUE) {
        res = deserialize(s, &deleted);
        if (res) { return res; }
    }

    res = deserialize(s, &has_value);
    if (res) { return res; }

    if (has_value == HAS_VALUE) {
        res = deserialize(s, &added);
        if (res) { return res; }
    }

    return ARCHIVE_SUCCESS;
}

<<<<<<< HEAD
RDB_IMPL_ME_SERIALIZABLE_2(rdb_modification_report_t, primary_key, info);
=======
rdb_modification_report_cb_t::rdb_modification_report_cb_t(
        btree_store_t<rdb_protocol_t> *store,
        write_token_pair_t *token_pair,
        transaction_t *txn, block_id_t sindex_block_id,
        auto_drainer_t::lock_t lock)
    : store_(store), token_pair_(token_pair),
      txn_(txn), sindex_block_id_(sindex_block_id),
      lock_(lock)
{ }

void rdb_modification_report_cb_t::add_row(const store_key_t &primary_key, boost::shared_ptr<scoped_cJSON_t> added) {
    rdb_modification_report_t report(primary_key);
    report.added = added;
    on_mod_report(report);
}

void rdb_modification_report_cb_t::delete_row(const store_key_t &primary_key, boost::shared_ptr<scoped_cJSON_t> deleted) {
    rdb_modification_report_t report(primary_key);
    report.deleted = deleted;
    on_mod_report(report);
}

void rdb_modification_report_cb_t::replace_row(const store_key_t &primary_key,
        boost::shared_ptr<scoped_cJSON_t> added,
        boost::shared_ptr<scoped_cJSON_t> deleted) {
    rdb_modification_report_t report(primary_key);
    report.added = added;
    report.deleted = deleted;
    on_mod_report(report);
}

rdb_modification_report_cb_t::~rdb_modification_report_cb_t() {
    if (token_pair_->sindex_write_token.has()) {
        token_pair_->sindex_write_token.reset();
    }
}

void rdb_modification_report_cb_t::on_mod_report(
        const rdb_modification_report_t &mod_report) {
    if (!sindex_block_.has()) {
        store_->acquire_sindex_block_for_write(
            token_pair_, txn_, &sindex_block_,
            sindex_block_id_, lock_.get_drain_signal());

        store_->aquire_post_constructed_sindex_superblocks_for_write(
                sindex_block_.get(), txn_, &sindexes_);
    }

    mutex_t::acq_t acq;
    store_->lock_sindex_queue(sindex_block_.get(), &acq);

    write_message_t wm;
    wm << mod_report;
    store_->sindex_queue_push(wm, &acq);

    rdb_update_sindexes(sindexes_, &mod_report, txn_);
}
>>>>>>> ca473c68

typedef btree_store_t<rdb_protocol_t>::sindex_access_vector_t sindex_access_vector_t;

/* A target for pmap. Used below by rdb_update_sindexes. */
void rdb_update_single_sindex(
        const btree_store_t<rdb_protocol_t>::sindex_access_t *sindex,
        const rdb_modification_report_t *modification,
        transaction_t *txn,
        auto_drainer_t::lock_t) {
    // Note if you get this error it's likely that you've passed in a default
    // constructed mod_report. Don't do that.  Mod reports should always be passed
    // to a function as an output parameter before they're passed to this
    // function.
    guarantee(modification->primary_key.size() != 0);

    ql::map_wire_func_t mapping;
    vector_read_stream_t read_stream(&sindex->sindex.opaque_definition);
    int success = deserialize(&read_stream, &mapping);
    guarantee(success == ARCHIVE_SUCCESS, "Corrupted sindex description.");

    //TODO we just use a NULL environment here. People should not be able
    //to do anything that requires an environment like gets from other
    //tables etc. but we don't have a nice way to disallow those things so
    //for now we pass null and it will segfault if an illegal sindex
    //mapping is passed.
    cond_t non_interruptor;
    ql::env_t env(&non_interruptor);

    superblock_t *super_block = sindex->super_block.get();

    if (modification->info.deleted) {
        promise_t<superblock_t *> return_superblock_local;
        {

            const ql::datum_t *deleted = env.add_ptr(new ql::datum_t(modification->info.deleted, &env));

            const ql::datum_t *index =
                mapping.compile(&env)->call(deleted)->as_datum();

            store_key_t sindex_key(index->print_secondary(modification->primary_key));

            keyvalue_location_t<rdb_value_t> kv_location;

            find_keyvalue_location_for_write(txn, super_block,
                    sindex_key.btree_key(), &kv_location,
                    &sindex->btree->root_eviction_priority, &sindex->btree->stats,
                    &return_superblock_local);

            kv_location_delete(&kv_location, sindex_key,
                        sindex->btree, repli_timestamp_t::distant_past, txn);
            //The keyvalue location gets destroyed here.
        }
        super_block = return_superblock_local.wait();
    }

    if (modification->info.added) {
        const ql::datum_t *added = env.add_ptr(new ql::datum_t(modification->info.added, &env));

        const ql::datum_t *index =
            mapping.compile(&env)->call(added)->as_datum();

        store_key_t sindex_key(index->print_secondary(modification->primary_key));

        keyvalue_location_t<rdb_value_t> kv_location;

        promise_t<superblock_t *> dummy;
        find_keyvalue_location_for_write(txn, super_block,
                sindex_key.btree_key(), &kv_location,
                &sindex->btree->root_eviction_priority, &sindex->btree->stats,
                &dummy);

        kv_location_set(&kv_location, sindex_key,
                        modification->info.added, sindex->btree, repli_timestamp_t::distant_past, txn);
    }
}

void rdb_update_sindexes(const sindex_access_vector_t &sindexes,
        const rdb_modification_report_t *modification,
        transaction_t *txn) {
    auto_drainer_t drainer;

    for (sindex_access_vector_t::const_iterator it  = sindexes.begin();
                                                it != sindexes.end();
                                                ++it) {
        coro_t::spawn_sometime(boost::bind(
                    &rdb_update_single_sindex, &*it,
                    modification, txn, auto_drainer_t::lock_t(&drainer)));
    }
}

class post_construct_traversal_helper_t : public btree_traversal_helper_t {
public:
    post_construct_traversal_helper_t(
            btree_store_t<rdb_protocol_t> *store,
            const std::set<std::string> &sindexes_to_post_construct,
            signal_t *interruptor
            )
        : store_(store),
          sindexes_to_post_construct_(sindexes_to_post_construct),
          interruptor_(interruptor)
    { }

    void process_a_leaf(transaction_t *txn, buf_lock_t *leaf_node_buf,
                        const btree_key_t *, const btree_key_t *,
                        signal_t *, int *) THROWS_ONLY(interrupted_exc_t) {
        write_token_pair_t token_pair;
        store_->new_write_token_pair(&token_pair);

        scoped_ptr_t<transaction_t> wtxn;
        btree_store_t<rdb_protocol_t>::sindex_access_vector_t sindexes;
        {
            scoped_ptr_t<real_superblock_t> superblock;

            store_->acquire_superblock_for_write(
                rwi_write,
                repli_timestamp_t::distant_past,
                2,
                &token_pair.main_write_token,
                &wtxn,
                &superblock,
                interruptor_);

            scoped_ptr_t<buf_lock_t> sindex_block;
            store_->acquire_sindex_block_for_write(
                &token_pair,
                wtxn.get(),
                &sindex_block,
                superblock->get_sindex_block_id(),
                interruptor_);

            store_->acquire_sindex_superblocks_for_write(
                    sindexes_to_post_construct_,
                    sindex_block.get(),
                    wtxn.get(),
                    &sindexes);
        }

        const leaf_node_t *leaf_node = reinterpret_cast<const leaf_node_t *>(leaf_node_buf->get_data_read());
        leaf::live_iter_t node_iter = leaf::iter_for_whole_leaf(leaf_node);

        const btree_key_t *key;
        while ((key = node_iter.get_key(leaf_node))) {
            /* Grab relevant values from the leaf node. */
            const void *value = node_iter.get_value(leaf_node);
            guarantee(key);
            node_iter.step(leaf_node);

            store_key_t pk(key);
            rdb_modification_report_t mod_report(pk);
            const rdb_value_t *rdb_value = reinterpret_cast<const rdb_value_t *>(value);
            mod_report.info.added = get_data(rdb_value, txn);

            rdb_update_sindexes(sindexes, &mod_report, wtxn.get());
        }
    }

    void postprocess_internal_node(buf_lock_t *) { }

    void filter_interesting_children(UNUSED transaction_t *txn, ranged_block_ids_t *ids_source, interesting_children_callback_t *cb) {
        for (int i = 0, e = ids_source->num_block_ids(); i < e; ++i) {
            cb->receive_interesting_child(i);
        }
        cb->no_more_interesting_children();
    }

    access_t btree_superblock_mode() { return rwi_read; }
    access_t btree_node_mode() { return rwi_read; }

    btree_store_t<rdb_protocol_t> *store_;
    const std::set<std::string> &sindexes_to_post_construct_;
    signal_t *interruptor_;
};

void post_construct_secondary_indexes(
        btree_store_t<rdb_protocol_t> *store,
        const std::set<std::string> &sindexes_to_post_construct,
        signal_t *interruptor)
    THROWS_ONLY(interrupted_exc_t) {
    post_construct_traversal_helper_t helper(store, 
            sindexes_to_post_construct, interruptor);

    object_buffer_t<fifo_enforcer_sink_t::exit_read_t> read_token;
    store->new_read_token(&read_token);

    scoped_ptr_t<transaction_t> txn;
    scoped_ptr_t<real_superblock_t> superblock;

    store->acquire_superblock_for_read(
        rwi_read,
        &read_token,
        &txn,
        &superblock,
        interruptor,
        true /* USE_SNAPSHOT */);
    btree_parallel_traversal(txn.get(), superblock.get(), 
            store->btree.get(), &helper, interruptor);
}<|MERGE_RESOLUTION|>--- conflicted
+++ resolved
@@ -734,9 +734,8 @@
     return ARCHIVE_SUCCESS;
 }
 
-<<<<<<< HEAD
 RDB_IMPL_ME_SERIALIZABLE_2(rdb_modification_report_t, primary_key, info);
-=======
+
 rdb_modification_report_cb_t::rdb_modification_report_cb_t(
         btree_store_t<rdb_protocol_t> *store,
         write_token_pair_t *token_pair,
@@ -794,7 +793,6 @@
 
     rdb_update_sindexes(sindexes_, &mod_report, txn_);
 }
->>>>>>> ca473c68
 
 typedef btree_store_t<rdb_protocol_t>::sindex_access_vector_t sindex_access_vector_t;
 
