--- conflicted
+++ resolved
@@ -408,45 +408,7 @@
         DBG("%s THREW OUTER\n", name());
         throw;
     }
-<<<<<<< HEAD
+#endif // INSTRUMENT
 }
 
-scoped_ptr_t<val_t> term_t::new_val(datum_t d) const {
-    return make_scoped<val_t>(d, backtrace());
-}
-scoped_ptr_t<val_t> term_t::new_val(datum_t d,
-                                    counted_t<table_t> t) const {
-    return make_scoped<val_t>(d, t, backtrace());
-}
-
-scoped_ptr_t<val_t> term_t::new_val(datum_t d,
-                                    datum_t orig_key,
-                                    counted_t<table_t> t) const {
-    return make_scoped<val_t>(d, orig_key, t, backtrace());
-}
-
-scoped_ptr_t<val_t> term_t::new_val(env_t *env,
-                                    counted_t<datum_stream_t> s) const {
-    return make_scoped<val_t>(env, s, backtrace());
-}
-scoped_ptr_t<val_t> term_t::new_val(counted_t<datum_stream_t> s,
-                                    counted_t<table_t> d) const {
-    return make_scoped<val_t>(d, s, backtrace());
-}
-scoped_ptr_t<val_t> term_t::new_val(counted_t<const db_t> db) const {
-    return make_scoped<val_t>(db, backtrace());
-}
-scoped_ptr_t<val_t> term_t::new_val(counted_t<table_t> t) const {
-    return make_scoped<val_t>(t, backtrace());
-}
-scoped_ptr_t<val_t> term_t::new_val(counted_t<const func_t> f) const {
-    return make_scoped<val_t>(f, backtrace());
-}
-scoped_ptr_t<val_t> term_t::new_val_bool(bool b) const {
-    return new_val(datum_t::boolean(b));
-=======
-#endif // INSTRUMENT
->>>>>>> 4f6b1e67
-}
-
 } // namespace ql