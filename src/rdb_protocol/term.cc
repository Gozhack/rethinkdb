--- conflicted
+++ resolved
@@ -418,13 +418,8 @@
 counted_t<val_t> runtime_term_t::new_val(counted_t<func_t> f) const {
     return make_counted<val_t>(f, backtrace());
 }
-<<<<<<< HEAD
 counted_t<val_t> runtime_term_t::new_val_bool(bool b) const {
-    return new_val(make_counted<const datum_t>(datum_t::R_BOOL, b));
-=======
-counted_t<val_t> term_t::new_val_bool(bool b) const {
     return new_val(datum_t::boolean(b));
->>>>>>> fca34a21
 }
 
 } // namespace ql