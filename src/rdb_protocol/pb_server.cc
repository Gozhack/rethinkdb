// Copyright 2010-2012 RethinkDB, all rights reserved.
#include "rdb_protocol/pb_server.hpp"

#include "errors.hpp"
#include <boost/make_shared.hpp>

#include "concurrency/cross_thread_watchable.hpp"
#include "concurrency/watchable.hpp"
#include "rdb_protocol/stream_cache.hpp"
#include "rpc/semilattice/view/field.hpp"

query_server_t::query_server_t(const std::set<ip_address_t> &local_addresses,
                               int port,
                               rdb_protocol_t::context_t *_ctx) :
    server(local_addresses, port, boost::bind(&query_server_t::handle, this, _1, _2),
           &on_unparsable_query, INLINE),
    ctx(_ctx), parser_id(generate_uuid()), thread_counters(0)
{ }

http_app_t *query_server_t::get_http_app() {
    return &server;
}

int query_server_t::get_port() const {
    return server.get_port();
}

static void put_backtrace(const query_language::backtrace_t &bt, Response3 *res_out) {
    std::vector<std::string> frames = bt.get_frames();
    for (size_t i = 0; i < frames.size(); ++i) {
        res_out->mutable_backtrace()->add_frame(frames[i]);
    }
}

<<<<<<< HEAD
Response on_unparsable_query(Query3 *q, std::string msg) {
    Response res;
    res.set_status_code(Response::BROKEN_CLIENT);
=======
Response3 on_unparsable_query(Query3 *q, std::string msg) {
    Response3 res;
    res.set_status_code(Response3::BROKEN_CLIENT);
>>>>>>> f164c8cb
    res.set_token( (q && q->has_token()) ? q->token() : -1);
    res.set_error_message(msg);
    return res;
}

<<<<<<< HEAD
Response query_server_t::handle(Query3 *q, context_t *query_context) {
=======
Response3 query_server_t::handle(Query3 *q, context_t *query_context) {
>>>>>>> f164c8cb
    stream_cache_t *stream_cache = &query_context->stream_cache;
    signal_t *interruptor = query_context->interruptor;
    guarantee(interruptor);
    Response3 res;
    res.set_token(q->token());

    query_language::type_checking_environment_t type_environment;

    query_language::backtrace_t root_backtrace;
    bool is_deterministic;

    try {
        query_language::check_query_type(
            q, &type_environment, &is_deterministic, root_backtrace);
        boost::shared_ptr<js::runner_t> js_runner = boost::make_shared<js::runner_t>();
        int thread = get_thread_id();
        query_language::runtime_environment_t runtime_environment(
            ctx->pool_group, ctx->ns_repo,
            ctx->cross_thread_namespace_watchables[thread]->get_watchable(),
            ctx->cross_thread_database_watchables[thread]->get_watchable(),
            ctx->semilattice_metadata,
            ctx->directory_read_manager,
            js_runner, interruptor, ctx->machine_id);
        //[execute_query] will set the status code unless it throws
        execute_query(q, &runtime_environment, &res, scopes_t(),
                      root_backtrace, stream_cache);
    } catch (const query_language::broken_client_exc_t &e) {
        res.set_status_code(Response3::BROKEN_CLIENT);
        res.set_error_message(e.message);
        return res;
    } catch (const query_language::bad_query_exc_t &e) {
        res.set_status_code(Response3::BAD_QUERY);
        res.set_error_message(e.message);
        put_backtrace(e.backtrace, &res);
        return res;
    } catch (const query_language::runtime_exc_t &e) {
        res.set_status_code(Response3::RUNTIME_ERROR);
        res.set_error_message(e.message);
        put_backtrace(e.backtrace, &res);
    } catch (const interrupted_exc_t &e) {
<<<<<<< HEAD
        res.set_status_code(Response::RUNTIME_ERROR);
=======
        res.set_status_code(Response3::RUNTIME_ERROR);
>>>>>>> f164c8cb
        res.set_error_message("Query3 interrupted.  Did you shut down the server?");
    }

    return res;
}

query2_server_t::query2_server_t(const std::set<ip_address_t> &local_addresses,
                                 int port,
                                 rdb_protocol_t::context_t *_ctx) :
    server(local_addresses, port, boost::bind(&query2_server_t::handle, this, _1, _2),
           &on_unparsable_query2, INLINE),
    ctx(_ctx), parser_id(generate_uuid()), thread_counters(0)
{ }

http_app_t *query2_server_t::get_http_app() {
    return &server;
}

int query2_server_t::get_port() const {
    return server.get_port();
}

<<<<<<< HEAD
Response2 on_unparsable_query2(Query *q, std::string msg) {
    Response2 res;
    res.set_token( (q && q->has_token()) ? q->token() : -1);
    ql::fill_error(&res, Response2::CLIENT_ERROR, msg);
    return res;
}

Response2 query2_server_t::handle(Query *q, context_t *query2_context) {
    ql::stream_cache2_t *stream_cache2 = &query2_context->stream_cache2;
    signal_t *interruptor = query2_context->interruptor;
    guarantee(interruptor);
    Response2 res;
=======
Response on_unparsable_query2(Query *q, std::string msg) {
    Response res;
    res.set_token( (q && q->has_token()) ? q->token() : -1);
    ql::fill_error(&res, Response::CLIENT_ERROR, msg);
    return res;
}

Response query2_server_t::handle(Query *q, context_t *query2_context) {
    ql::stream_cache2_t *stream_cache2 = &query2_context->stream_cache2;
    signal_t *interruptor = query2_context->interruptor;
    guarantee(interruptor);
    Response res;
>>>>>>> f164c8cb
    res.set_token(q->token());

    try {
        boost::shared_ptr<js::runner_t> js_runner = boost::make_shared<js::runner_t>();
        int thread = get_thread_id();
        guarantee(ctx->directory_read_manager);
        scoped_ptr_t<ql::env_t> env(
            new ql::env_t(
                ctx->pool_group, ctx->ns_repo,
                ctx->cross_thread_namespace_watchables[thread]->get_watchable(),
                ctx->cross_thread_database_watchables[thread]->get_watchable(),
                ctx->semilattice_metadata, ctx->directory_read_manager,
                js_runner, interruptor, ctx->machine_id));
        // `ql::run` will set the status code
        ql::run(q, &env, &res, stream_cache2);
    } catch (const interrupted_exc_t &e) {
<<<<<<< HEAD
        ql::fill_error(&res, Response2::RUNTIME_ERROR,
                       "Query interrupted.  Did you shut down the server?");
    } catch (const std::exception &e) {
        ql::fill_error(&res, Response2::RUNTIME_ERROR,
=======
        ql::fill_error(&res, Response::RUNTIME_ERROR,
                       "Query interrupted.  Did you shut down the server?");
    } catch (const std::exception &e) {
        ql::fill_error(&res, Response::RUNTIME_ERROR,
>>>>>>> f164c8cb
                       strprintf("Unexpected exception: %s\n", e.what()));
    }

    return res;
}<|MERGE_RESOLUTION|>--- conflicted
+++ resolved
@@ -32,25 +32,15 @@
     }
 }
 
-<<<<<<< HEAD
-Response on_unparsable_query(Query3 *q, std::string msg) {
-    Response res;
-    res.set_status_code(Response::BROKEN_CLIENT);
-=======
 Response3 on_unparsable_query(Query3 *q, std::string msg) {
     Response3 res;
     res.set_status_code(Response3::BROKEN_CLIENT);
->>>>>>> f164c8cb
     res.set_token( (q && q->has_token()) ? q->token() : -1);
     res.set_error_message(msg);
     return res;
 }
 
-<<<<<<< HEAD
-Response query_server_t::handle(Query3 *q, context_t *query_context) {
-=======
 Response3 query_server_t::handle(Query3 *q, context_t *query_context) {
->>>>>>> f164c8cb
     stream_cache_t *stream_cache = &query_context->stream_cache;
     signal_t *interruptor = query_context->interruptor;
     guarantee(interruptor);
@@ -91,11 +81,7 @@
         res.set_error_message(e.message);
         put_backtrace(e.backtrace, &res);
     } catch (const interrupted_exc_t &e) {
-<<<<<<< HEAD
-        res.set_status_code(Response::RUNTIME_ERROR);
-=======
         res.set_status_code(Response3::RUNTIME_ERROR);
->>>>>>> f164c8cb
         res.set_error_message("Query3 interrupted.  Did you shut down the server?");
     }
 
@@ -118,20 +104,6 @@
     return server.get_port();
 }
 
-<<<<<<< HEAD
-Response2 on_unparsable_query2(Query *q, std::string msg) {
-    Response2 res;
-    res.set_token( (q && q->has_token()) ? q->token() : -1);
-    ql::fill_error(&res, Response2::CLIENT_ERROR, msg);
-    return res;
-}
-
-Response2 query2_server_t::handle(Query *q, context_t *query2_context) {
-    ql::stream_cache2_t *stream_cache2 = &query2_context->stream_cache2;
-    signal_t *interruptor = query2_context->interruptor;
-    guarantee(interruptor);
-    Response2 res;
-=======
 Response on_unparsable_query2(Query *q, std::string msg) {
     Response res;
     res.set_token( (q && q->has_token()) ? q->token() : -1);
@@ -144,7 +116,6 @@
     signal_t *interruptor = query2_context->interruptor;
     guarantee(interruptor);
     Response res;
->>>>>>> f164c8cb
     res.set_token(q->token());
 
     try {
@@ -161,17 +132,10 @@
         // `ql::run` will set the status code
         ql::run(q, &env, &res, stream_cache2);
     } catch (const interrupted_exc_t &e) {
-<<<<<<< HEAD
-        ql::fill_error(&res, Response2::RUNTIME_ERROR,
-                       "Query interrupted.  Did you shut down the server?");
-    } catch (const std::exception &e) {
-        ql::fill_error(&res, Response2::RUNTIME_ERROR,
-=======
         ql::fill_error(&res, Response::RUNTIME_ERROR,
                        "Query interrupted.  Did you shut down the server?");
     } catch (const std::exception &e) {
         ql::fill_error(&res, Response::RUNTIME_ERROR,
->>>>>>> f164c8cb
                        strprintf("Unexpected exception: %s\n", e.what()));
     }
 
