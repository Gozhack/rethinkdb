// Copyright 2010-2013 RethinkDB, all rights reserved.
#include "rdb_protocol/val.hpp"

#include "rdb_protocol/env.hpp"
#include "rdb_protocol/meta_utils.hpp"
#include "rdb_protocol/pb_utils.hpp"
#include "rdb_protocol/term.hpp"

#pragma GCC diagnostic ignored "-Wshadow"

namespace ql {

// Most of this logic is copy-pasted from the old query language.
table_t::table_t(env_t *_env, uuid_u db_id, const std::string &name,
                 bool _use_outdated, const pb_rcheckable_t *src)
    : pb_rcheckable_t(src), env(_env), use_outdated(_use_outdated) {
    name_string_t table_name;
    bool b = table_name.assign_value(name);
    rcheck(b, strprintf("Table name `%s` invalid (%s).",
                        name.c_str(), valid_char_msg));
    cow_ptr_t<namespaces_semilattice_metadata_t<rdb_protocol_t> >
        namespaces_metadata = env->namespaces_semilattice_metadata->get();
    cow_ptr_t<namespaces_semilattice_metadata_t<rdb_protocol_t> >::change_t
        namespaces_metadata_change(&namespaces_metadata);
    metadata_searcher_t<namespace_semilattice_metadata_t<rdb_protocol_t> >
        ns_searcher(&namespaces_metadata_change.get()->namespaces);
    //TODO: fold into iteration below
    namespace_predicate_t pred(&table_name, &db_id);
    uuid_u id = meta_get_uuid(&ns_searcher, pred,
                              strprintf("Table `%s` does not exist.",
                                        table_name.c_str()), this);

    access.init(new namespace_repo_t<rdb_protocol_t>::access_t(
                    env->ns_repo, id, env->interruptor));

    metadata_search_status_t status;
    metadata_searcher_t<namespace_semilattice_metadata_t<rdb_protocol_t> >::iterator
        ns_metadata_it = ns_searcher.find_uniq(pred, &status);
    //meta_check(status, METADATA_SUCCESS, "FIND_TABLE " + table_name.str(), this);
    rcheck(status == METADATA_SUCCESS,
           strprintf("Table `%s` does not exist.", table_name.c_str()));
    guarantee(!ns_metadata_it->second.is_deleted());
    r_sanity_check(!ns_metadata_it->second.get().primary_key.in_conflict());
    pkey =  ns_metadata_it->second.get().primary_key.get();
}

datum_t *table_t::env_add_ptr(datum_t *d) {
    return env->add_ptr(d);
}

<<<<<<< HEAD
const datum_t *table_t::make_error_datum(const any_ql_exc_t &exception) {
    datum_t *datum = env_add_ptr(new datum_t(datum_t::R_OBJECT));
    const std::string err = exception.what();

    // The bool is true if there's a conflict when inserting the
    // key, but since we just created an empty object above conflicts
    // are impossible here.  If you want to harden this against future
    // changes, you could store the bool and `r_sanity_check` that it's
    // false.
    DEBUG_VAR const bool had_first_error = datum->add("first_error", env_add_ptr(new datum_t(err)));
    rassert(!had_first_error);

    DEBUG_VAR const bool had_errors = datum->add("errors", env_add_ptr(new datum_t(1.0)));
    rassert(!had_errors);

    return datum;
}

const datum_t *table_t::replace(const datum_t *original, func_t *replacement_generator, bool nondet_ok) {
    try {
        return do_replace(original, replacement_generator, nondet_ok);
    } catch (const any_ql_exc_t &exc) {
        return make_error_datum(exc);
    }
}

const datum_t *table_t::replace(const datum_t *original, const datum_t *replacement, bool upsert) {
    try {
        return do_replace(original, replacement, upsert);
    } catch (const any_ql_exc_t &exc) {
        return make_error_datum(exc);
    }
}


std::vector<const datum_t *> table_t::batch_replace(const std::vector<const datum_t *> &original_values,
                                                    func_t *replacement_generator,
                                                    const bool nondeterministic_replacements_ok) {
    if (replacement_generator->is_deterministic()) {
        std::vector<datum_func_pair_t> pairs(original_values.size());
        map_wire_func_t wire_func = map_wire_func_t(env, replacement_generator);
        for (size_t i = 0; i < original_values.size(); ++i) {
            try {
                pairs[i] = datum_func_pair_t(original_values[i], &wire_func);
            } catch (const any_ql_exc_t &exc) {
                pairs[i] = datum_func_pair_t(make_error_datum(exc));
            }
        }

        return batch_replace(pairs);
    } else {
        r_sanity_check(nondeterministic_replacements_ok);

        scoped_array_t<map_wire_func_t> funcs(original_values.size());
        std::vector<datum_func_pair_t> pairs(original_values.size());
        for (size_t i = 0; i < original_values.size(); ++i) {
            try {
                const datum_t *replacement = replacement_generator->call(original_values[i])->as_datum();

                Term t;
                const int x = env->gensym();
                Term *const arg = pb::set_func(&t, x);
                replacement->write_to_protobuf(pb::set_datum(arg));
                propagate(&t);

                funcs[i] = map_wire_func_t(t, static_cast<std::map<int64_t, Datum> *>(NULL));
                pairs[i] = datum_func_pair_t(original_values[i], &funcs[i]);
            } catch (const any_ql_exc_t &exc) {
                pairs[i] = datum_func_pair_t(make_error_datum(exc));
            }
        }

        return batch_replace(pairs);
    }
}

std::vector<const datum_t *> table_t::batch_replace(const std::vector<const datum_t *> &original_values,
                                                    const std::vector<const datum_t *> &replacement_values,
                                                    bool upsert) {
    r_sanity_check(original_values.size() == replacement_values.size());
    scoped_array_t<map_wire_func_t> funcs(original_values.size());
    std::vector<datum_func_pair_t> pairs(original_values.size());
    for (size_t i = 0; i < original_values.size(); ++i) {
        try {
            Term t;
            const int x = env->gensym();
            Term *const arg = pb::set_func(&t, x);
            if (upsert) {
                replacement_values[i]->write_to_protobuf(pb::set_datum(arg));
            } else {
#pragma GCC diagnostic push
#pragma GCC diagnostic ignored "-Wshadow"
                N3(BRANCH,
                   N2(EQ, NVAR(x), NDATUM(datum_t::R_NULL)),
                   NDATUM(replacement_values[i]),
                   N1(ERROR, NDATUM("Duplicate primary key.")));
#pragma GCC diagnostic pop
            }

            propagate(&t);
            funcs[i] = map_wire_func_t(t, static_cast<std::map<int64_t, Datum> *>(NULL));
            pairs[i] = datum_func_pair_t(original_values[i], &funcs[i]);
        } catch (const any_ql_exc_t &exc) {
            pairs[i] = datum_func_pair_t(make_error_datum(exc));
        }
    }

    return batch_replace(pairs);
}

bool is_sorted_by_first(const std::vector<std::pair<int64_t, Datum> > &v) {
    if (v.size() == 0) {
        return true;
    }

    auto it = v.begin();
    auto jt = it + 1;
    while (jt < v.end()) {
        if (!(it->first < jt->first)) {
            return false;
        }
        ++it;
        ++jt;
    }
    return true;
}


std::vector<const datum_t *> table_t::batch_replace(const std::vector<datum_func_pair_t> &replacements) {
    std::vector<const datum_t *> ret(replacements.size(), NULL);

    std::vector<std::pair<int64_t, rdb_protocol_t::point_replace_t> > point_replaces;

    for (size_t i = 0; i < replacements.size(); ++i) {
        try {
            if (replacements[i].error_value != NULL) {
                r_sanity_check(replacements[i].original_value == NULL);
                ret[i] = replacements[i].error_value;
            } else {
                const datum_t *orig = replacements[i].original_value;
                r_sanity_check(orig != NULL);

                if (orig->get_type() == datum_t::R_NULL) {
                    // TODO: We copy this for some reason, possibly no reason.
                    map_wire_func_t mwf = *replacements[i].replacer;
                    orig = mwf.compile(env)->call(orig)->as_datum();
                    if (orig->get_type() == datum_t::R_NULL) {
                        datum_t *const resp = env->add_ptr(new datum_t(datum_t::R_OBJECT));
                        const datum_t *const one = env->add_ptr(new ql::datum_t(1.0));
                        const bool b = resp->add("skipped", one);
                        r_sanity_check(!b);
                        ret[i] = resp;
                        continue;
                    }
                }

                const std::string &pk = get_pkey();
                store_key_t store_key(orig->el(pk)->print_primary());
                point_replaces.push_back(std::make_pair(static_cast<int64_t>(point_replaces.size()),
                                                        rdb_protocol_t::point_replace_t(pk, store_key,
                                                                                        *replacements[i].replacer,
                                                                                        env->get_all_optargs())));
            }
        } catch (const any_ql_exc_t& exc) {
            ret[i] = make_error_datum(exc);
        }
    }

    rdb_protocol_t::write_t write((rdb_protocol_t::batched_replaces_t(point_replaces)));
    rdb_protocol_t::write_response_t response;
    access->get_namespace_if()->write(write, &response, order_token_t::ignore, env->interruptor);
    rdb_protocol_t::batched_replaces_response_t *batched_replaces_response
        = boost::get<rdb_protocol_t::batched_replaces_response_t>(&response.response);
    r_sanity_check(batched_replaces_response != NULL);
    std::vector<std::pair<int64_t, Datum> > *datums = &batched_replaces_response->point_replace_responses;

    rassert(is_sorted_by_first(*datums));

    size_t j = 0;
    for (size_t i = 0; i < ret.size(); ++i) {
        if (ret[i] == NULL) {
            r_sanity_check(j < datums->size());
            ret[i] = env->add_ptr(new datum_t(&(*datums)[j].second, env));
            ++j;
        }
    }
    r_sanity_check(j == datums->size());

    return ret;
}


const datum_t *table_t::do_replace(const datum_t *orig, const map_wire_func_t &mwf) {
=======
const datum_t *table_t::sindex_create(const std::string &, func_t *index_func) {
    uuid_u id = generate_uuid();
    map_wire_func_t wire_func(env, index_func);
    rdb_protocol_t::write_t write(
            rdb_protocol_t::sindex_create_t(id, wire_func));

    rdb_protocol_t::write_response_t response;
    access->get_namespace_if()->write(
        write, &response, order_token_t::ignore, env->interruptor);

    return env->add_ptr(new datum_t(uuid_to_str(id)));
}

const datum_t *table_t::sindex_drop(const std::string &name) {
    uuid_u id = str_to_uuid(name);

    rdb_protocol_t::write_t write((
            rdb_protocol_t::sindex_drop_t(id)));

    rdb_protocol_t::write_response_t response;
    access->get_namespace_if()->write(
        write, &response, order_token_t::ignore, env->interruptor);

    return env->add_ptr(new datum_t(datum_t::R_OBJECT));
}

const datum_t *table_t::sindex_list() {
    return env->add_ptr(new datum_t(datum_t::R_ARRAY));
}

const datum_t *table_t::do_replace(const datum_t *orig, const map_wire_func_t &mwf,
                                   UNUSED bool _so_the_template_matches) {
>>>>>>> 462e6bb0
    const std::string &pk = get_pkey();
    if (orig->get_type() == datum_t::R_NULL) {
        map_wire_func_t mwf2 = mwf;
        orig = mwf2.compile(env)->call(orig)->as_datum();
        if (orig->get_type() == datum_t::R_NULL) {
            datum_t *resp = env->add_ptr(new datum_t(datum_t::R_OBJECT));
            const datum_t *num_1 = env->add_ptr(new ql::datum_t(1.0));
            bool b = resp->add("skipped", num_1);
            r_sanity_check(!b);
            return resp;
        }
    }
    store_key_t store_key(orig->el(pk)->print_primary());
    rdb_protocol_t::write_t write(rdb_protocol_t::point_replace_t(pk, store_key, mwf, env->get_all_optargs()));

    rdb_protocol_t::write_response_t response;
    access->get_namespace_if()->write(write, &response, order_token_t::ignore, env->interruptor);
    Datum *d = boost::get<Datum>(&response.response);
    return env->add_ptr(new datum_t(d, env));
}

const datum_t *table_t::do_replace(const datum_t *orig, func_t *f, bool nondet_ok) {
    if (f->is_deterministic()) {
        return do_replace(orig, map_wire_func_t(env, f));
    } else {
        r_sanity_check(nondet_ok);
        return do_replace(orig, f->call(orig)->as_datum(), true);
    }
}

const datum_t *table_t::do_replace(const datum_t *orig, const datum_t *d, bool upsert) {
    Term t;
    int x = env->gensym();
    Term *arg = pb::set_func(&t, x);
    if (upsert) {
        d->write_to_protobuf(pb::set_datum(arg));
    } else {
        N3(BRANCH,
           N2(EQ, NVAR(x), NDATUM(datum_t::R_NULL)),
           NDATUM(d),
           N1(ERROR, NDATUM("Duplicate primary key.")));
    }

    propagate(&t);
    return do_replace(
        orig, map_wire_func_t(t, static_cast<std::map<int64_t, Datum> *>(NULL)));
}

const std::string &table_t::get_pkey() { return pkey; }

const datum_t *table_t::get_row(const datum_t *pval) {
    std::string pks = pval->print_primary();
    rdb_protocol_t::read_t read((rdb_protocol_t::point_read_t(store_key_t(pks))));
    rdb_protocol_t::read_response_t res;
    if (use_outdated) {
        access->get_namespace_if()->read_outdated(read, &res, env->interruptor);
    } else {
        access->get_namespace_if()->read(
            read, &res, order_token_t::ignore, env->interruptor);
    }
    rdb_protocol_t::point_read_response_t *p_res =
        boost::get<rdb_protocol_t::point_read_response_t>(&res.response);
    r_sanity_check(p_res);
    return env->add_ptr(new datum_t(p_res->data, env));
}

datum_stream_t *table_t::get_sindex_rows(const datum_t *pval, uuid_u sindex_id, const pb_rcheckable_t *bt) {
    return env->add_ptr(
            new lazy_datum_stream_t(env, use_outdated, access.get(),
                                    pval, sindex_id, bt));
}

datum_stream_t *table_t::as_datum_stream() {
    return env->add_ptr(
        new lazy_datum_stream_t(env, use_outdated, access.get(), this));
}

val_t::type_t::type_t(val_t::type_t::raw_type_t _raw_type) : raw_type(_raw_type) { }

// NOTE: This *MUST* be kept in sync with the surrounding code (not that it
// should have to change very often).
bool raw_type_is_convertible(val_t::type_t::raw_type_t _t1,
                             val_t::type_t::raw_type_t _t2) {
    const int t1 = _t1, t2 = _t2,
        DB = val_t::type_t::DB,
        TABLE = val_t::type_t::TABLE,
        SELECTION = val_t::type_t::SELECTION,
        SEQUENCE = val_t::type_t::SEQUENCE,
        SINGLE_SELECTION = val_t::type_t::SINGLE_SELECTION,
        DATUM = val_t::type_t::DATUM,
        FUNC = val_t::type_t::FUNC;
    switch (t1) {
    case DB: return t2 == DB;
    case TABLE: return t2 == TABLE || t2 == SELECTION || t2 == SEQUENCE;
    case SELECTION: return t2 == SELECTION || t2 == SEQUENCE;
    case SEQUENCE: return t2 == SEQUENCE;
    case SINGLE_SELECTION: return t2 == SINGLE_SELECTION || t2 == DATUM;
    case DATUM: return t2 == DATUM || t2 == SEQUENCE;
    case FUNC: return t2 == FUNC;
    default: unreachable();
    }
    unreachable();
}
bool val_t::type_t::is_convertible(type_t rhs) const {
    return raw_type_is_convertible(raw_type, rhs.raw_type);
}

const char *val_t::type_t::name() const {
    switch (raw_type) {
    case DB: return "DATABASE";
    case TABLE: return "TABLE";
    case SELECTION: return "SELECTION";
    case SEQUENCE: return "SEQUENCE";
    case SINGLE_SELECTION: return "SINGLE_SELECTION";
    case DATUM: return "DATUM";
    case FUNC: return "FUNCTION";
    default: unreachable();
    }
    unreachable();
}

val_t::val_t(const datum_t *_datum, const term_t *_parent, env_t *_env)
    : pb_rcheckable_t(_parent),
      parent(_parent), env(_env),
      type(type_t::DATUM),
      table(0),
      sequence(0),
      datum(env->add_ptr(_datum)),
      func(0) {
    guarantee(datum);
}
val_t::val_t(const datum_t *_datum, table_t *_table, const term_t *_parent, env_t *_env)
    : pb_rcheckable_t(_parent),
      parent(_parent), env(_env),
      type(type_t::SINGLE_SELECTION),
      table(env->add_ptr(_table)),
      sequence(0),
      datum(env->add_ptr(_datum)),
      func(0) {
    guarantee(table);
    guarantee(datum);
}
val_t::val_t(datum_stream_t *_sequence, const term_t *_parent, env_t *_env)
    : pb_rcheckable_t(_parent),
      parent(_parent), env(_env),
      type(type_t::SEQUENCE),
      table(0),
      sequence(env->add_ptr(_sequence)),
      datum(0),
      func(0) {
    guarantee(sequence);
    // Some streams are really arrays in disguise.
    if ((datum = sequence->as_array())) {
        sequence = 0;
        type = type_t::DATUM;
    }
}

val_t::val_t(table_t *_table, datum_stream_t *_sequence,
             const term_t *_parent, env_t *_env)
    : pb_rcheckable_t(_parent),
      parent(_parent), env(_env),
      type(type_t::SELECTION),
      table(env->add_ptr(_table)),
      sequence(env->add_ptr(_sequence)),
      datum(0),
      func(0) {
    guarantee(table);
    guarantee(sequence);
}

val_t::val_t(table_t *_table, const term_t *_parent, env_t *_env)
    : pb_rcheckable_t(_parent),
      parent(_parent), env(_env),
      type(type_t::TABLE),
      table(env->add_ptr(_table)),
      sequence(0),
      datum(0),
      func(0) {
    guarantee(table);
}
val_t::val_t(uuid_u _db, const term_t *_parent, env_t *_env)
    : pb_rcheckable_t(_parent),
      parent(_parent), env(_env),
      type(type_t::DB),
      db(_db),
      table(0),
      sequence(0),
      datum(0),
      func(0) {
}
val_t::val_t(func_t *_func, const term_t *_parent, env_t *_env)
    : pb_rcheckable_t(_parent),
      parent(_parent), env(_env),
      type(type_t::FUNC),
      table(0),
      sequence(0),
      datum(0),
      func(env->add_ptr(_func)) {
    guarantee(func);
}

val_t::type_t val_t::get_type() const { return type; }
const char * val_t::get_type_name() const { return get_type().name(); }

const datum_t *val_t::as_datum() {
    if (type.raw_type != type_t::DATUM && type.raw_type != type_t::SINGLE_SELECTION) {
        rcheck_literal_type(type_t::DATUM);
    }
    return datum;
}

table_t *val_t::as_table() {
    rcheck_literal_type(type_t::TABLE);
    return table;
}

datum_stream_t *val_t::as_seq() {
    if (type.raw_type == type_t::SEQUENCE || type.raw_type == type_t::SELECTION) {
        // passthru
    } else if (type.raw_type == type_t::TABLE) {
        if (!sequence) sequence = table->as_datum_stream();
    } else if (type.raw_type == type_t::DATUM) {
        if (!sequence) sequence = datum->as_datum_stream(env, parent);
    } else {
        rcheck_literal_type(type_t::SEQUENCE);
    }
    return sequence;
}

std::pair<table_t *, datum_stream_t *> val_t::as_selection() {
    if (type.raw_type != type_t::TABLE && type.raw_type != type_t::SELECTION) {
        rcheck_literal_type(type_t::SELECTION);
    }
    return std::make_pair(table, as_seq());
}

std::pair<table_t *, const datum_t *> val_t::as_single_selection() {
    rcheck_literal_type(type_t::SINGLE_SELECTION);
    return std::make_pair(table, datum);
}

func_t *val_t::as_func(function_shortcut_t shortcut) {
    if (shortcut == NO_SHORTCUT) {
        rcheck_literal_type(type_t::FUNC);
        r_sanity_check(func);
    }
    if (!func) {
        if (!type.is_convertible(type_t::DATUM)) {
            rcheck_literal_type(type_t::FUNC);
        }
        r_sanity_check(parent);
        switch (shortcut) {
        case IDENTITY_SHORTCUT: {
            func = env->add_ptr(func_t::new_identity_func(env, as_datum(), parent));
        } break;
        case NO_SHORTCUT: // fallthru
        default: unreachable();
        }
    }
    return func;
}

uuid_u val_t::as_db() {
    rcheck_literal_type(type_t::DB);
    return db;
}

bool val_t::as_bool() {
    try {
        const datum_t *d = as_datum();
        r_sanity_check(d);
        return d->as_bool();
    } catch (const datum_exc_t &e) {
        rfail("%s", e.what());
        unreachable();
    }
}
double val_t::as_num() {
    try {
        const datum_t *d = as_datum();
        r_sanity_check(d);
        return d->as_num();
    } catch (const datum_exc_t &e) {
        rfail("%s", e.what());
        unreachable();
    }
}
int64_t val_t::as_int() {
    try {
        const datum_t *d = as_datum();
        r_sanity_check(d);
        return d->as_int();
    } catch (const datum_exc_t &e) {
        rfail("%s", e.what());
        unreachable();
    }
}
const std::string &val_t::as_str() {
    try {
        const datum_t *d = as_datum();
        r_sanity_check(d);
        return d->as_str();
    } catch (const datum_exc_t &e) {
        rfail("%s", e.what());
        unreachable();
    }
}

void val_t::rcheck_literal_type(type_t::raw_type_t expected_raw_type) {
    rcheck(type.raw_type == expected_raw_type,
           strprintf("Expected type %s but found %s:\n%s",
                     type_t(expected_raw_type).name(), type.name(), print().c_str()));
}

} //namespace ql<|MERGE_RESOLUTION|>--- conflicted
+++ resolved
@@ -48,7 +48,6 @@
     return env->add_ptr(d);
 }
 
-<<<<<<< HEAD
 const datum_t *table_t::make_error_datum(const any_ql_exc_t &exception) {
     datum_t *datum = env_add_ptr(new datum_t(datum_t::R_OBJECT));
     const std::string err = exception.what();
@@ -241,8 +240,6 @@
 }
 
 
-const datum_t *table_t::do_replace(const datum_t *orig, const map_wire_func_t &mwf) {
-=======
 const datum_t *table_t::sindex_create(const std::string &, func_t *index_func) {
     uuid_u id = generate_uuid();
     map_wire_func_t wire_func(env, index_func);
@@ -273,9 +270,7 @@
     return env->add_ptr(new datum_t(datum_t::R_ARRAY));
 }
 
-const datum_t *table_t::do_replace(const datum_t *orig, const map_wire_func_t &mwf,
-                                   UNUSED bool _so_the_template_matches) {
->>>>>>> 462e6bb0
+const datum_t *table_t::do_replace(const datum_t *orig, const map_wire_func_t &mwf) {
     const std::string &pk = get_pkey();
     if (orig->get_type() == datum_t::R_NULL) {
         map_wire_func_t mwf2 = mwf;
