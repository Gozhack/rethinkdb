// Copyright 2010-2014 RethinkDB, all rights reserved.
#include "rdb_protocol/val.hpp"

#include "math.hpp"
#include "rdb_protocol/env.hpp"
#include "rdb_protocol/func.hpp"
#include "rdb_protocol/meta_utils.hpp"
#include "rdb_protocol/minidriver.hpp"
#include "rdb_protocol/term.hpp"
#include "stl_utils.hpp"

namespace ql {

table_t::table_t(env_t *env,
                 counted_t<const db_t> _db, const std::string &_name,
                 bool _use_outdated, const protob_t<const Backtrace> &backtrace)
    : pb_rcheckable_t(backtrace),
      db(_db),
      name(_name),
      use_outdated(_use_outdated),
      bounds(datum_range_t::universe()),
      sorting(sorting_t::UNORDERED) {
    uuid_u db_id = db->id;
    name_string_t table_name;
    bool b = table_name.assign_value(name);
    rcheck(b, base_exc_t::GENERIC,
           strprintf("Table name `%s` invalid (%s).",
                     name.c_str(), name_string_t::valid_char_msg));
    cow_ptr_t<namespaces_semilattice_metadata_t<rdb_protocol_t> > namespaces_metadata
        = env->cluster_access.namespaces_semilattice_metadata->get();
    const_metadata_searcher_t<namespace_semilattice_metadata_t<rdb_protocol_t> >
        ns_searcher(&namespaces_metadata.get()->namespaces);
    // TODO: fold into iteration below
    namespace_predicate_t pred(&table_name, &db_id);
    uuid_u id = meta_get_uuid(&ns_searcher, pred,
                              strprintf("Table `%s` does not exist.",
                                        table_name.c_str()), this);

    access.init(new rdb_namespace_access_t(id, env));

    metadata_search_status_t status;
    const_metadata_searcher_t<namespace_semilattice_metadata_t<rdb_protocol_t> >::iterator
        ns_metadata_it = ns_searcher.find_uniq(pred, &status);
    rcheck(status == METADATA_SUCCESS,
           base_exc_t::GENERIC,
           strprintf("Table `%s` does not exist.", table_name.c_str()));
    guarantee(!ns_metadata_it->second.is_deleted());
    r_sanity_check(!ns_metadata_it->second.get_ref().primary_key.in_conflict());
    pkey =  ns_metadata_it->second.get_ref().primary_key.get();
}

counted_t<const datum_t> table_t::make_error_datum(const base_exc_t &exception) {
    datum_ptr_t d(datum_t::R_OBJECT);
    std::string err = exception.what();

    // The bool is true if there's a conflict when inserting the
    // key, but since we just created an empty object above conflicts
    // are impossible here.  If you want to harden this against future
    // changes, you could store the bool and `r_sanity_check` that it's
    // false.
    DEBUG_VAR bool had_first_error
        = d.add("first_error", make_counted<datum_t>(std::move(err)));
    rassert(!had_first_error);

    DEBUG_VAR bool had_errors = d.add("errors", make_counted<datum_t>(1.0));
    rassert(!had_errors);

    return d.to_counted();
}

template<class T> // batched_replace_t and batched_insert_t
counted_t<const datum_t> table_t::do_batched_write(
    env_t *env, T &&t, durability_requirement_t durability_requirement) {
    rdb_protocol_t::write_t write(std::move(t), durability_requirement, env->profile());
    rdb_protocol_t::write_response_t response;
    access->get_namespace_if().write(
        &write, &response, order_token_t::ignore, env->interruptor);
    auto dp = boost::get<counted_t<const datum_t> >(&response.response);
    r_sanity_check(dp != NULL);
    return *dp;
}

counted_t<const datum_t> table_t::batched_replace(
    env_t *env,
    const std::vector<counted_t<const datum_t> > &vals,
    const std::vector<counted_t<const datum_t> > &keys,
    counted_t<func_t> replacement_generator,
    bool nondeterministic_replacements_ok,
    durability_requirement_t durability_requirement,
    bool return_vals) {
    r_sanity_check(vals.size() == keys.size());

    if (vals.empty()) {
        return make_counted<const datum_t>(ql::datum_t::R_OBJECT);
    } else if (vals.size() != 1) {
        r_sanity_check(!return_vals);
    }

    if (!replacement_generator->is_deterministic()) {
        r_sanity_check(nondeterministic_replacements_ok);
        datum_ptr_t stats(datum_t::R_OBJECT);
        std::vector<counted_t<const datum_t> > replacement_values;
        replacement_values.reserve(vals.size());
        for (size_t i = 0; i < vals.size(); ++i) {
            counted_t<const datum_t> new_val;
            try {
                new_val = replacement_generator->call(env, vals[i])->as_datum();
                new_val->rcheck_valid_replace(vals[i], keys[i], get_pkey());
                r_sanity_check(new_val.has());
                replacement_values.push_back(new_val);
            } catch (const base_exc_t &e) {
                stats.add_error(e.what());
            }
        }
        counted_t<const datum_t> insert_stats = batched_insert(
            env, std::move(replacement_values), true,
            durability_requirement, return_vals);
        return stats.to_counted()->merge(insert_stats, stats_merge);
    } else {
        std::vector<store_key_t> store_keys;
        store_keys.reserve(keys.size());
        for (auto it = keys.begin(); it != keys.end(); ++it) {
            store_keys.push_back(store_key_t((*it)->print_primary()));
        }
        return do_batched_write(
            env,
            rdb_protocol_t::batched_replace_t(
                std::move(store_keys),
                get_pkey(),
                replacement_generator,
                env->global_optargs.get_all_optargs(),
                return_vals),
            durability_requirement);
    }
}

counted_t<const datum_t> table_t::batched_insert(
    env_t *env,
    std::vector<counted_t<const datum_t> > &&insert_datums,
    bool upsert,
    durability_requirement_t durability_requirement,
    bool return_vals) {

    datum_ptr_t stats(datum_t::R_OBJECT);
    std::vector<counted_t<const datum_t> > valid_inserts;
    valid_inserts.reserve(insert_datums.size());
    for (auto it = insert_datums.begin(); it != insert_datums.end(); ++it) {
        try {
            (*it)->rcheck_valid_replace(counted_t<const datum_t>(),
                                        counted_t<const datum_t>(),
                                        get_pkey());
            counted_t<const ql::datum_t> keyval = (*it)->get(get_pkey(), ql::NOTHROW);
            (*it)->get(get_pkey())->print_primary(); // does error checking
            valid_inserts.push_back(std::move(*it));
        } catch (const base_exc_t &e) {
            stats.add_error(e.what());
        }
    }

    if (valid_inserts.empty()) {
        return stats.to_counted();
    } else if (insert_datums.size() != 1) {
        r_sanity_check(!return_vals);
    }

    counted_t<const datum_t> insert_stats = do_batched_write(
        env,
        rdb_protocol_t::batched_insert_t(
            std::move(valid_inserts), get_pkey(), upsert, return_vals),
        durability_requirement);
    return stats.to_counted()->merge(insert_stats, stats_merge);
}

MUST_USE bool table_t::sindex_create(env_t *env,
                                     const std::string &id,
                                     counted_t<func_t> index_func,
                                     sindex_multi_bool_t multi) {
    index_func->assert_deterministic("Index functions must be deterministic.");
    map_wire_func_t wire_func(index_func);
    rdb_protocol_t::write_t write(
            rdb_protocol_t::sindex_create_t(id, wire_func, multi), env->profile());

    rdb_protocol_t::write_response_t res;
    access->get_namespace_if().write(
        &write, &res, order_token_t::ignore, env->interruptor);

    rdb_protocol_t::sindex_create_response_t *response =
        boost::get<rdb_protocol_t::sindex_create_response_t>(&res.response);
    r_sanity_check(response);
    return response->success;
}

MUST_USE bool table_t::sindex_drop(env_t *env, const std::string &id) {
    rdb_protocol_t::write_t write(rdb_protocol_t::sindex_drop_t(id), env->profile());

    rdb_protocol_t::write_response_t res;
    access->get_namespace_if().write(
        &write, &res, order_token_t::ignore, env->interruptor);

    rdb_protocol_t::sindex_drop_response_t *response =
        boost::get<rdb_protocol_t::sindex_drop_response_t>(&res.response);
    r_sanity_check(response);
    return response->success;
}

counted_t<const datum_t> table_t::sindex_list(env_t *env) {
    rdb_protocol_t::sindex_list_t sindex_list;
    rdb_protocol_t::read_t read(sindex_list, env->profile());
    try {
        rdb_protocol_t::read_response_t res;
        access->get_namespace_if().read(
            read, &res, order_token_t::ignore, env->interruptor);
        rdb_protocol_t::sindex_list_response_t *s_res =
            boost::get<rdb_protocol_t::sindex_list_response_t>(&res.response);
        r_sanity_check(s_res);

        std::vector<counted_t<const datum_t> > array;
        array.reserve(s_res->sindexes.size());

        for (std::vector<std::string>::const_iterator it = s_res->sindexes.begin();
             it != s_res->sindexes.end(); ++it) {
            array.push_back(make_counted<datum_t>(std::string(*it)));
        }
        return make_counted<datum_t>(std::move(array));

    } catch (const cannot_perform_query_exc_t &ex) {
        rfail(ql::base_exc_t::GENERIC, "cannot perform read: %s", ex.what());
    }
}

counted_t<const datum_t> table_t::sindex_status(env_t *env, std::set<std::string> sindexes) {
    rdb_protocol_t::sindex_status_t sindex_status(sindexes);
    rdb_protocol_t::read_t read(sindex_status, env->profile());
    try {
        rdb_protocol_t::read_response_t res;
        access->get_namespace_if().read(
            read, &res, order_token_t::ignore, env->interruptor);
        auto s_res = boost::get<rdb_protocol_t::sindex_status_response_t>(&res.response);
        r_sanity_check(s_res);

        std::vector<counted_t<const datum_t> > array;
        for (auto it = s_res->statuses.begin(); it != s_res->statuses.end();) {
            r_sanity_check(std_contains(sindexes, it->first) || sindexes.empty());
            std::map<std::string, counted_t<const datum_t> > status;
            if (it->second.blocks_processed != 0) {
                status["blocks_processed"] =
                    make_counted<const datum_t>(
                        safe_to_double(it->second.blocks_processed));
                status["blocks_total"] =
                    make_counted<const datum_t>(
                        safe_to_double(it->second.blocks_total));
            }
            status["ready"] = make_counted<const datum_t>(datum_t::R_BOOL,
                                                          it->second.ready);
            std::string index_name = it->first;
            status["index"] = make_counted<const datum_t>(std::move(index_name));
            array.push_back(make_counted<const datum_t>(std::move(status)));
<<<<<<< HEAD
            old = it++;
            sindexes.erase(old->first);
=======
            sindexes.erase(it++);
>>>>>>> 554342d4
        }
        rcheck(sindexes.empty(), base_exc_t::GENERIC,
               strprintf("Index `%s` was not found.", sindexes.begin()->c_str()));
        return make_counted<const datum_t>(std::move(array));
    } catch (const cannot_perform_query_exc_t &ex) {
        rfail(ql::base_exc_t::GENERIC, "cannot perform read %s", ex.what());
    }
}

MUST_USE bool table_t::sync(env_t *env, const rcheckable_t *parent) {
    rcheck_target(parent, base_exc_t::GENERIC,
                  bounds.is_universe() && sorting == sorting_t::UNORDERED,
                  "sync can only be applied directly to a table.");
    // In order to get the guarantees that we expect from a user-facing command,
    // we always have to use hard durability in combination with sync.
    return sync_depending_on_durability(env, DURABILITY_REQUIREMENT_HARD);
}

MUST_USE bool table_t::sync_depending_on_durability(env_t *env,
                durability_requirement_t durability_requirement) {
    rdb_protocol_t::write_t write(
        rdb_protocol_t::sync_t(), durability_requirement, env->profile());
    rdb_protocol_t::write_response_t res;
    access->get_namespace_if().write(
        &write, &res, order_token_t::ignore, env->interruptor);

    rdb_protocol_t::sync_response_t *response =
        boost::get<rdb_protocol_t::sync_response_t>(&res.response);
    r_sanity_check(response);
    return true; // With our current implementation, a sync can never fail.
}

const std::string &table_t::get_pkey() { return pkey; }

counted_t<const datum_t> table_t::get_row(env_t *env, counted_t<const datum_t> pval) {
    std::string pks = pval->print_primary();
    rdb_protocol_t::read_t read(
            rdb_protocol_t::point_read_t(store_key_t(pks)), env->profile());
    rdb_protocol_t::read_response_t res;
    if (use_outdated) {
        access->get_namespace_if().read_outdated(read, &res, env->interruptor);
    } else {
        access->get_namespace_if().read(
            read, &res, order_token_t::ignore, env->interruptor);
    }
    rdb_protocol_t::point_read_response_t *p_res =
        boost::get<rdb_protocol_t::point_read_response_t>(&res.response);
    r_sanity_check(p_res);
    return p_res->data;
}

counted_t<datum_stream_t> table_t::get_all(
        env_t *env,
        counted_t<const datum_t> value,
        const std::string &get_all_sindex_id,
        const protob_t<const Backtrace> &bt) {
    rcheck_src(bt.get(), base_exc_t::GENERIC, !sindex_id,
            "Cannot chain get_all and other indexed operations.");
    r_sanity_check(sorting == sorting_t::UNORDERED);
    r_sanity_check(bounds.is_universe());

    if (get_all_sindex_id == get_pkey()) {
        return make_counted<lazy_datum_stream_t>(
            access.get(),
            use_outdated,
            primary_readgen_t::make(env, datum_range_t(value)),
            bt);
    } else {
        return make_counted<lazy_datum_stream_t>(
            access.get(),
            use_outdated,
            sindex_readgen_t::make(env, get_all_sindex_id, datum_range_t(value)),
            bt);
    }
}

void table_t::add_sorting(const std::string &new_sindex_id, sorting_t _sorting,
                          const rcheckable_t *parent) {
    r_sanity_check(_sorting != sorting_t::UNORDERED);

    rcheck_target(parent, base_exc_t::GENERIC, sorting == sorting_t::UNORDERED,
            "Cannot apply 2 indexed orderings to the same TABLE.");
    rcheck_target(parent, base_exc_t::GENERIC, !sindex_id || *sindex_id == new_sindex_id,
            strprintf(
                "Cannot use 2 indexes in the same operation. Trying to use %s and %s",
                sindex_id->c_str(), new_sindex_id.c_str()));

    sindex_id = new_sindex_id;
    sorting = _sorting;
}

void table_t::add_bounds(datum_range_t &&new_bounds,
                         const std::string &new_sindex_id,
                         const rcheckable_t *parent) {
    if (sindex_id) {
        rcheck_target(
            parent, base_exc_t::GENERIC, *sindex_id == new_sindex_id,
            strprintf(
                "Cannot use 2 indexes in the same operation.  Trying to use %s and %s.",
                sindex_id->c_str(), new_sindex_id.c_str()));
    } else {
        sindex_id = new_sindex_id;
    }

    rcheck_target(parent, base_exc_t::GENERIC, bounds.is_universe(),
                  "Cannot chain multiple betweens to the same table.");
    bounds = std::move(new_bounds);
}

counted_t<datum_stream_t> table_t::as_datum_stream(env_t *env,
                                                   const protob_t<const Backtrace> &bt) {
    return make_counted<lazy_datum_stream_t>(
        access.get(),
        use_outdated,
        (!sindex_id || *sindex_id == get_pkey())
            ? primary_readgen_t::make(env, bounds, sorting)
            : sindex_readgen_t::make(env, *sindex_id, bounds, sorting),
        bt);
}

val_t::type_t::type_t(val_t::type_t::raw_type_t _raw_type) : raw_type(_raw_type) { }

// NOTE: This *MUST* be kept in sync with the surrounding code (not that it
// should have to change very often).
bool raw_type_is_convertible(val_t::type_t::raw_type_t _t1,
                             val_t::type_t::raw_type_t _t2) {
    const int t1 = _t1, t2 = _t2,
        DB               = val_t::type_t::DB,
        TABLE            = val_t::type_t::TABLE,
        SELECTION        = val_t::type_t::SELECTION,
        SEQUENCE         = val_t::type_t::SEQUENCE,
        SINGLE_SELECTION = val_t::type_t::SINGLE_SELECTION,
        DATUM            = val_t::type_t::DATUM,
        FUNC             = val_t::type_t::FUNC,
        GROUPED_DATA     = val_t::type_t::GROUPED_DATA;
    switch (t1) {
    case DB:               return t2 == DB;
    case TABLE:            return t2 == TABLE || t2 == SELECTION || t2 == SEQUENCE;
    case SELECTION:        return t2 == SELECTION || t2 == SEQUENCE;
    case SEQUENCE:         return t2 == SEQUENCE;
    case SINGLE_SELECTION: return t2 == SINGLE_SELECTION || t2 == DATUM;
    case DATUM:            return t2 == DATUM || t2 == SEQUENCE;
    case FUNC:             return t2 == FUNC;
    case GROUPED_DATA:     return t2 == GROUPED_DATA;
    default: unreachable();
    }
}
bool val_t::type_t::is_convertible(type_t rhs) const {
    return raw_type_is_convertible(raw_type, rhs.raw_type);
}

const char *val_t::type_t::name() const {
    switch (raw_type) {
    case DB: return "DATABASE";
    case TABLE: return "TABLE";
    case SELECTION: return "SELECTION";
    case SEQUENCE: return "SEQUENCE";
    case SINGLE_SELECTION: return "SINGLE_SELECTION";
    case DATUM: return "DATUM";
    case FUNC: return "FUNCTION";
    case GROUPED_DATA: return "GROUPED_DATA";
    default: unreachable();
    }
}

val_t::val_t(counted_t<const datum_t> _datum, protob_t<const Backtrace> backtrace)
    : pb_rcheckable_t(backtrace),
      type(type_t::DATUM),
      u(_datum) {
    guarantee(datum().has());
}

val_t::val_t(const counted_t<grouped_data_t> &groups,
             protob_t<const Backtrace> bt)
    : pb_rcheckable_t(bt),
      type(type_t::GROUPED_DATA),
      u(groups) {
    guarantee(groups.has());
}

val_t::val_t(counted_t<const datum_t> _datum, counted_t<table_t> _table,
             protob_t<const Backtrace> backtrace)
    : pb_rcheckable_t(backtrace),
      type(type_t::SINGLE_SELECTION),
      table(_table),
      u(_datum) {
    guarantee(table.has());
    guarantee(datum().has());
}

val_t::val_t(counted_t<const datum_t> _datum,
             counted_t<const datum_t> _orig_key,
             counted_t<table_t> _table,
             protob_t<const Backtrace> backtrace)
    : pb_rcheckable_t(backtrace),
      type(type_t::SINGLE_SELECTION),
      table(_table),
      orig_key(_orig_key),
      u(_datum) {
    guarantee(table.has());
    guarantee(datum().has());
}

val_t::val_t(env_t *env, counted_t<datum_stream_t> _sequence,
             protob_t<const Backtrace> backtrace)
    : pb_rcheckable_t(backtrace),
      type(type_t::SEQUENCE),
      u(_sequence) {
    guarantee(sequence().has());
    // Some streams are really arrays in disguise.
    counted_t<const datum_t> arr = sequence()->as_array(env);
    if (arr.has()) {
        type = type_t::DATUM;
        u = arr;
    }
}

val_t::val_t(counted_t<table_t> _table,
             counted_t<datum_stream_t> _sequence,
             protob_t<const Backtrace> backtrace)
    : pb_rcheckable_t(backtrace),
      type(type_t::SELECTION),
      table(_table),
      u(_sequence) {
    guarantee(table.has());
    guarantee(sequence().has());
}

val_t::val_t(counted_t<table_t> _table, protob_t<const Backtrace> backtrace)
    : pb_rcheckable_t(backtrace),
      type(type_t::TABLE),
      table(_table) {
    guarantee(table.has());
}
val_t::val_t(counted_t<const db_t> _db, protob_t<const Backtrace> backtrace)
    : pb_rcheckable_t(backtrace),
      type(type_t::DB),
      u(_db) {
    guarantee(db().has());
}
val_t::val_t(counted_t<func_t> _func, protob_t<const Backtrace> backtrace)
    : pb_rcheckable_t(backtrace),
      type(type_t::FUNC),
      u(_func) {
    guarantee(func().has());
}

val_t::~val_t() { }

val_t::type_t val_t::get_type() const { return type; }
const char * val_t::get_type_name() const { return get_type().name(); }

counted_t<const datum_t> val_t::as_datum() const {
    if (type.raw_type != type_t::DATUM && type.raw_type != type_t::SINGLE_SELECTION) {
        rcheck_literal_type(type_t::DATUM);
    }
    return datum();
}

counted_t<table_t> val_t::as_table() {
    rcheck_literal_type(type_t::TABLE);
    return table;
}

counted_t<datum_stream_t> val_t::as_seq(env_t *env) {
    if (type.raw_type == type_t::SEQUENCE || type.raw_type == type_t::SELECTION) {
        return sequence();
    } else if (type.raw_type == type_t::TABLE) {
        return table->as_datum_stream(env, backtrace());
    } else if (type.raw_type == type_t::DATUM) {
        return datum()->as_datum_stream(backtrace());
    }
    rcheck_literal_type(type_t::SEQUENCE);
    unreachable();
}

counted_t<grouped_data_t> val_t::as_grouped_data() {
    rcheck_literal_type(type_t::GROUPED_DATA);
    return boost::get<counted_t<grouped_data_t> >(u);
}

counted_t<grouped_data_t> val_t::as_promiscuous_grouped_data(env_t *env) {
    return ((type.raw_type == type_t::SEQUENCE) && sequence()->is_grouped())
        ? sequence()->to_array(env)->as_grouped_data()
        : as_grouped_data();
}

counted_t<grouped_data_t> val_t::maybe_as_grouped_data() {
    return (type.raw_type == type_t::GROUPED_DATA)
        ? as_grouped_data()
        : counted_t<grouped_data_t>();
}

counted_t<grouped_data_t> val_t::maybe_as_promiscuous_grouped_data(env_t *env) {
    return ((type.raw_type == type_t::SEQUENCE) && sequence()->is_grouped())
        ? sequence()->to_array(env)->as_grouped_data()
        : maybe_as_grouped_data();
}

std::pair<counted_t<table_t>, counted_t<datum_stream_t> >
val_t::as_selection(env_t *env) {
    if (type.raw_type != type_t::TABLE && type.raw_type != type_t::SELECTION) {
        rcheck_literal_type(type_t::SELECTION);
    }
    return std::make_pair(table, as_seq(env));
}

std::pair<counted_t<table_t>, counted_t<const datum_t> > val_t::as_single_selection() {
    rcheck_literal_type(type_t::SINGLE_SELECTION);
    return std::make_pair(table, datum());
}

counted_t<func_t> val_t::as_func(function_shortcut_t shortcut) {
    if (get_type().is_convertible(type_t::FUNC)) {
        r_sanity_check(func().has());
        return func();
    }

    if (shortcut == NO_SHORTCUT) {
        rcheck_literal_type(type_t::FUNC);
        unreachable();
    }

    if (!type.is_convertible(type_t::DATUM)) {
        rcheck_literal_type(type_t::FUNC);
        unreachable();
    }

    // We use a switch here so that people have to update it if they add another
    // shortcut.
    switch (shortcut) {
    case CONSTANT_SHORTCUT:
        return new_constant_func(as_datum(), backtrace());
    case GET_FIELD_SHORTCUT:
        return new_get_field_func(as_datum(), backtrace());
    case PLUCK_SHORTCUT:
        return new_pluck_func(as_datum(), backtrace());
    case NO_SHORTCUT:
        // fallthru
    default: unreachable();
    }
}

counted_t<const db_t> val_t::as_db() const {
    rcheck_literal_type(type_t::DB);
    return db();
}

counted_t<const datum_t> val_t::as_ptype(const std::string s) {
    try {
        counted_t<const datum_t> d = as_datum();
        r_sanity_check(d.has());
        d->rcheck_is_ptype(s);
        return d;
    } catch (const datum_exc_t &e) {
        rfail(e.get_type(), "%s", e.what());
    }
}

bool val_t::as_bool() {
    try {
        counted_t<const datum_t> d = as_datum();
        r_sanity_check(d.has());
        return d->as_bool();
    } catch (const datum_exc_t &e) {
        rfail(e.get_type(), "%s", e.what());
    }
}
double val_t::as_num() {
    try {
        counted_t<const datum_t> d = as_datum();
        r_sanity_check(d.has());
        return d->as_num();
    } catch (const datum_exc_t &e) {
        rfail(e.get_type(), "%s", e.what());
    }
}
int64_t val_t::as_int() {
    try {
        counted_t<const datum_t> d = as_datum();
        r_sanity_check(d.has());
        return d->as_int();
    } catch (const datum_exc_t &e) {
        rfail(e.get_type(), "%s", e.what());
    }
}
const wire_string_t &val_t::as_str() {
    try {
        counted_t<const datum_t> d = as_datum();
        r_sanity_check(d.has());
        return d->as_str();
    } catch (const datum_exc_t &e) {
        rfail(e.get_type(), "%s", e.what());
    }
}

void val_t::rcheck_literal_type(type_t::raw_type_t expected_raw_type) const {
    rcheck_typed_target(
        this, type.raw_type == expected_raw_type,
        strprintf("Expected type %s but found %s:\n%s",
                  type_t(expected_raw_type).name(), type.name(), print().c_str()));
}

std::string val_t::print() const {
    if (get_type().is_convertible(type_t::DATUM)) {
        return as_datum()->print();
    } else if (get_type().is_convertible(type_t::DB)) {
        return strprintf("db(\"%s\")", as_db()->name.c_str());
    } else if (get_type().is_convertible(type_t::TABLE)) {
        return strprintf("table(\"%s\")", table->name.c_str());
    } else if (get_type().is_convertible(type_t::SELECTION)) {
        return strprintf("OPAQUE SELECTION ON table(%s)",
                         table->name.c_str());
    } else {
        // TODO: Do something smarter here?
        return strprintf("OPAQUE VALUE %s", get_type().name());
    }
}

std::string val_t::trunc_print() const {
    if (get_type().is_convertible(type_t::DATUM)) {
        return as_datum()->trunc_print();
    } else {
        std::string s = print();
        if (s.size() > datum_t::trunc_len) {
            s.erase(s.begin() + (datum_t::trunc_len - 3), s.end());
            s += "...";
        }
        return s;
    }
}

counted_t<const datum_t> val_t::get_orig_key() const {
    return orig_key;
}

} // namespace ql<|MERGE_RESOLUTION|>--- conflicted
+++ resolved
@@ -255,12 +255,8 @@
             std::string index_name = it->first;
             status["index"] = make_counted<const datum_t>(std::move(index_name));
             array.push_back(make_counted<const datum_t>(std::move(status)));
-<<<<<<< HEAD
-            old = it++;
+            auto old = it++;
             sindexes.erase(old->first);
-=======
-            sindexes.erase(it++);
->>>>>>> 554342d4
         }
         rcheck(sindexes.empty(), base_exc_t::GENERIC,
                strprintf("Index `%s` was not found.", sindexes.begin()->c_str()));
