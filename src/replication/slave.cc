--- conflicted
+++ resolved
@@ -10,37 +10,20 @@
 
 slave_t::slave_t(store_t *internal_store, replication_config_t replication_config, failover_config_t failover_config) 
     : internal_store(internal_store), 
-<<<<<<< HEAD
-      config(config), 
+      replication_config(replication_config), 
+      failover_config(failover_config),
+      conn(NULL),
       shutting_down(false),
-      timeout(INITIAL_TIMEOUT)
+      failover_script(failover_config.failover_script_path),
+      timeout(INITIAL_TIMEOUT),
+      failover_reset_control(std::string("failover reset"), this),
+      new_master_control(std::string("new master"), this)
 {
     coro_t::spawn(&run, this);
 }
 
 slave_t::~slave_t() {
     shutting_down = true;
-=======
-      replication_config(replication_config), 
-      failover_config(failover_config),
-      conn(new tcp_conn_t(replication_config.hostname, replication_config.port)), 
-      failover_script(failover_config.failover_script_path),
-      respond_to_queries(false), 
-      timeout(INITIAL_TIMEOUT),
-      given_up(false),
-      failover_reset_control(std::string("failover reset"), this),
-      new_master_control(std::string("new master"), this)
-{
-    failover.add_callback(this);
-    failover.add_callback(&failover_script);
-    give_up.on_reconnect();
-
-    coro_t::move_to_thread(get_num_threads() - 2);
-    parser.parse_messages(conn, this);
-}
-
-slave_t::~slave_t() {
->>>>>>> 9d16d49d
     coro_t::move_to_thread(home_thread);
     kill_conn();
     
@@ -55,7 +38,6 @@
 
     {
         on_thread_t thread_switch(home_thread);
-<<<<<<< HEAD
 
         if (!parser.shutdown(&parser_shutdown_cb))
             parser_shutdown_cb.wait();
@@ -67,17 +49,6 @@
             delete conn;
             conn = NULL;
         }
-=======
-
-    if (!parser.shutdown(&parser_shutdown_cb))
-        parser_shutdown_cb.wait();
-    }
-
-    {
-        on_thread_t thread_switch(get_num_threads() - 2);
-        delete conn;
-        conn = NULL;
->>>>>>> 9d16d49d
     }
 }
 
@@ -159,8 +130,7 @@
         return dr_not_allowed;
 }
 
-<<<<<<< HEAD
-store_t::failover_reset_result_t slave_t::failover_reset() {
+std::string slave_t::failover_reset() {
     on_thread_t thread_switch(get_num_threads() - 2);
     give_up.reset();
     timeout = INITIAL_TIMEOUT;
@@ -173,19 +143,7 @@
     if (conn) kill_conn(); //this will cause a notify
     else coro->notify();
 
-    return frr_success;
-=======
-std::string slave_t::failover_reset() {
-    give_up.reset();
-    kill_conn();
-    if (given_up)
-    {
-        /* the failover module needs a pulse */
-        on_thread_t thread_switcher(get_num_threads() - 2);
-        timer_token = fire_timer_once(timeout, &reconnect_timer_callback, this);
-    }
     return std::string("Reseting failover\n");
->>>>>>> 9d16d49d
 }
 
  /* message_callback_t interface */
@@ -216,35 +174,8 @@
 
 /* failover driving functions */
 void slave_t::reconnect_timer_callback(void *ctx) {
-    logINF("Timer fired\n");
     slave_t *self = static_cast<slave_t*>(ctx);
-<<<<<<< HEAD
     self->coro->notify();
-=======
-    self->timer_token = NULL;
-    try {
-        if (self->conn) {
-            delete self->conn; //put the old conn out of his misery, he's done here.
-            self->conn = NULL; //make sure we don't double delete
-        }
-
-        /* reset everything */
-        self->conn = new tcp_conn_t(self->replication_config.hostname, self->replication_config.port);
-        self->timeout = INITIAL_TIMEOUT;
-
-        /* we've succeeded, it's time to start parsing again */
-        logINF("Successfully reconnected to the server\n");
-        self->give_up.on_reconnect();
-        self->failover.on_resume();
-
-        /* restart the parser */
-        self->parser.parse_messages(self->conn, self);
-    } catch (tcp_conn_t::connect_failed_exc_t& e) {
-        logINF("Reconnection attempt failed\n");
-        self->timeout *= TIMEOUT_GROWTH_FACTOR; //Increase the timeout
-        self->timer_token = fire_timer_once(self->timeout, self->reconnect_timer_callback, self); //Set another timer to retry
-    }
->>>>>>> 9d16d49d
 }
 
 /* give_up_t interface: the give_up_t struct keeps track of the last N times
@@ -279,7 +210,6 @@
     respond_to_queries = false;
 }
 
-<<<<<<< HEAD
 void run(slave_t *slave) {
     slave->coro = coro_t::self();
     slave->failover.add_callback(slave);
@@ -292,8 +222,8 @@
                 slave->conn = NULL;
             }
             coro_t::move_to_thread(get_num_threads() - 2);
-            logINF("Attempting to connect as slave to: %s:%d\n", slave->config.hostname, slave->config.port);
-            slave->conn = new tcp_conn_t(slave->config.hostname, slave->config.port);
+            logINF("Attempting to connect as slave to: %s:%d\n", slave->replication_config.hostname, slave->replication_config.port);
+            slave->conn = new tcp_conn_t(slave->replication_config.hostname, slave->replication_config.port);
             slave->timeout = INITIAL_TIMEOUT;
             slave->give_up.on_reconnect();
 
@@ -301,7 +231,7 @@
             if (!first_connect) //UGLY :( but it's either this or code duplication
                 slave->failover.on_resume(); //Call on_resume if we've failed before
             first_connect = false;
-            logINF("Connected as slave to: %s:%d\n", slave->config.hostname, slave->config.port);
+            logINF("Connected as slave to: %s:%d\n", slave->replication_config.hostname, slave->replication_config.port);
 
 
             coro_t::wait(); //wait for things to fail
@@ -313,7 +243,7 @@
             //connection then this is a user error rather than some sort of
             //failure
             if (first_connect)
-                crash("Master at %s:%d is not responding :(. Perhaps you haven't brought it up yet. But what do I know I'm just a database\n", slave->config.hostname, slave->config.port); 
+                crash("Master at %s:%d is not responding :(. Perhaps you haven't brought it up yet. But what do I know I'm just a database\n", slave->replication_config.hostname, slave->replication_config.port); 
         }
 
         /* The connection has failed. Let's see what se should do */
@@ -326,14 +256,13 @@
             logINF("Master at %s:%d has failed %d times in the last %d seconds," \
                     "going rogue. To resume slave behavior send the command" \
                     "\"rethinkdb failover reset\" (over telnet)\n",
-                    slave->config.hostname, slave->config.port,
+                    slave->replication_config.hostname, slave->replication_config.port,
                     MAX_RECONNECTS_PER_N_SECONDS, N_SECONDS); 
             coro_t::wait(); //the only thing that can save us now is a reset
         }
     }
 }
 
-=======
 std::string slave_t::new_master(std::string args) {
     std::string host = args.substr(0, args.find(' '));
     if (host.length() >  MAX_HOSTNAME_LEN - 1)
@@ -355,6 +284,5 @@
 std::string slave_t::new_master_control_t::call(std::string args) {
     return slave->new_master(args);
 }
->>>>>>> 9d16d49d
 
 }  // namespace replication