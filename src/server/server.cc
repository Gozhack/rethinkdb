#include "server.hpp"
#include "db_thread_info.hpp"
#include "memcached/memcached.hpp"
#include "diskinfo.hpp"
#include "concurrency/cond_var.hpp"
#include "logger.hpp"
#include "server/cmd_args.hpp"
#include "replication/slave.hpp"

int run_server(int argc, char *argv[]) {

    // Parse command line arguments
    cmd_config_t config = parse_cmd_args(argc, argv);

    // Open the log file, if necessary.
    if (config.log_file_name[0]) {
        log_file = fopen(config.log_file_name, "w");
    }

    // Initial thread message to start server
    struct server_starter_t :
        public thread_message_t
    {
        cmd_config_t *cmd_config;
        thread_pool_t *thread_pool;
        void on_thread_switch() {
            coro_t::spawn(&server_main, cmd_config, thread_pool);
        }
    } starter;
    starter.cmd_config = &config;

    // Run the server.
    thread_pool_t thread_pool(config.n_workers);
    starter.thread_pool = &thread_pool;
    thread_pool.run(&starter);

    logINF("Server is shut down.\n");

    // Close the log file if necessary.
    if (config.log_file_name[0]) {
        fclose(log_file);
        log_file = stderr;
    }

    return 0;
}

void server_main(cmd_config_t *cmd_config, thread_pool_t *thread_pool) {

    /* Create a server object. It only exists so we can give pointers to it to other things. */
    server_t server(cmd_config, thread_pool);

    {
        /* Start logger */
        log_controller_t log_controller;
    
        /* Copy database filenames from private serializer configurations into a single vector of strings */
        std::vector<std::string> db_filenames;
        std::vector<log_serializer_private_dynamic_config_t>& serializer_private = cmd_config->store_dynamic_config.serializer_private;
        std::vector<log_serializer_private_dynamic_config_t>::iterator it;
    
        for (it = serializer_private.begin(); it != serializer_private.end(); ++it) {
            db_filenames.push_back((*it).db_filename);
        }
    
        /* Check to see if there is an existing database */
        struct : public btree_key_value_store_t::check_callback_t, public value_cond_t<bool> {
            void on_store_check(bool ok) { pulse(ok); }
        } check_cb;
        btree_key_value_store_t::check_existing(db_filenames, &check_cb);
        bool existing = check_cb.wait();
        if (existing && cmd_config->create_store && !cmd_config->force_create) {
            fail_due_to_user_error(
                "It looks like there already is a database here. RethinkDB will abort in case you "
                "didn't mean to overwrite it. Run with the '--force' flag to override this warning.");
        } else {
            if (!existing) {
                cmd_config->create_store = true;
            }
        }
<<<<<<< HEAD
=======
    
        /* Start btree-key-value store */
        btree_key_value_store_t store(&cmd_config->store_dynamic_config);
    
        struct : public btree_key_value_store_t::ready_callback_t, public cond_t {
            void on_store_ready() { pulse(); }
        } store_ready_cb;
        if (cmd_config->create_store) {
            logINF("Creating new database...\n");
            if (!store.start_new(&store_ready_cb, &cmd_config->store_static_config)) store_ready_cb.wait();
        } else {
            logINF("Loading existing database...\n");
            if (!store.start_existing(&store_ready_cb)) store_ready_cb.wait();
        }

        if (cmd_config->replication_config.active) {
            logINF("Starting up as a slave...\n");
            replication::slave_t slave_store(&store, cmd_config->replication_config);
            server.store = &slave_store;
        } else {
            server.store = &store;   /* So things can access it */
        }
>>>>>>> 15e03ca6

        /* Record information about disk drives to log file */
        log_disk_info(cmd_config->store_dynamic_config.serializer_private);

        /* Create store if necessary */
        if (cmd_config->create_store) {
            logINF("Creating database...\n");
            btree_key_value_store_t::create(
                &cmd_config->store_dynamic_config,
                &cmd_config->store_static_config);
            logINF("Done creating.\n");
        }

        if (!cmd_config->shutdown_after_creation) {

            /* Start key-value store */
            logINF("Loading database...\n");
            btree_key_value_store_t store(&cmd_config->store_dynamic_config);
            server.store = &store;   /* So things can access it */

            /* Start connection acceptor */
            struct : public conn_acceptor_t::handler_t {
                server_t *parent;
                void handle(tcp_conn_t *conn) {
                    serve_memcache(conn, parent);
                }
            } handler;
            handler.parent = &server;

            try {
                conn_acceptor_t conn_acceptor(cmd_config->port, &handler);

                logINF("Server is now accepting memcache connections on port %d.\n", cmd_config->port);

                /* Wait for an order to shut down */
                struct : public thread_message_t, public cond_t {
                    void on_thread_switch() { pulse(); }
                } interrupt_cond;
                thread_pool->set_interrupt_message(&interrupt_cond);
                interrupt_cond.wait();

                logINF("Shutting down... this may take time if there is a lot of unsaved data.\n");

            } catch (conn_acceptor_t::address_in_use_exc_t) {
                logERR("Port %d is already in use -- aborting.\n", cmd_config->port);
            }

            // store destructor called here

        } else {
        
            logINF("Shutting down...\n");
        }
    }

    /* The penultimate step of shutting down is to make sure that all messages
    have reached their destinations so that they can be freed. The way we do this
    is to send one final message to each core; when those messages all get back
    we know that all messages have been processed properly. Otherwise, logger
    shutdown messages would get "stuck" in the message hub when it shut down,
    leading to memory leaks. */
    for (int i = 0; i < get_num_threads(); i++) {
        on_thread_t thread_switcher(i);
    }

    /* Finally tell the thread pool to stop. TODO: Eventually, the thread pool should stop
    automatically when server_main() returns. */
    thread_pool->shutdown();
}

void server_t::shutdown() {
    /* This can be called from any thread! */
    
    thread_message_t *old_interrupt_msg = thread_pool->set_interrupt_message(NULL);
    
    /* If the interrupt message already was NULL, that means that either shutdown() was for
    some reason called before we finished starting up or shutdown() was called twice and this
    is the second time. */
    if (!old_interrupt_msg) return;
    
    if (continue_on_thread(home_thread, old_interrupt_msg))
        call_later_on_this_thread(old_interrupt_msg);
}<|MERGE_RESOLUTION|>--- conflicted
+++ resolved
@@ -78,31 +78,6 @@
                 cmd_config->create_store = true;
             }
         }
-<<<<<<< HEAD
-=======
-    
-        /* Start btree-key-value store */
-        btree_key_value_store_t store(&cmd_config->store_dynamic_config);
-    
-        struct : public btree_key_value_store_t::ready_callback_t, public cond_t {
-            void on_store_ready() { pulse(); }
-        } store_ready_cb;
-        if (cmd_config->create_store) {
-            logINF("Creating new database...\n");
-            if (!store.start_new(&store_ready_cb, &cmd_config->store_static_config)) store_ready_cb.wait();
-        } else {
-            logINF("Loading existing database...\n");
-            if (!store.start_existing(&store_ready_cb)) store_ready_cb.wait();
-        }
-
-        if (cmd_config->replication_config.active) {
-            logINF("Starting up as a slave...\n");
-            replication::slave_t slave_store(&store, cmd_config->replication_config);
-            server.store = &slave_store;
-        } else {
-            server.store = &store;   /* So things can access it */
-        }
->>>>>>> 15e03ca6
 
         /* Record information about disk drives to log file */
         log_disk_info(cmd_config->store_dynamic_config.serializer_private);
@@ -121,7 +96,15 @@
             /* Start key-value store */
             logINF("Loading database...\n");
             btree_key_value_store_t store(&cmd_config->store_dynamic_config);
-            server.store = &store;   /* So things can access it */
+
+            /* Are we a replication slave? */
+            if (cmd_config->replication_config.active) {
+                logINF("Starting up as a slave...\n");
+                replication::slave_t slave_store(&store, cmd_config->replication_config);
+                server.store = &slave_store;
+            } else {
+                server.store = &store;   /* So things can access it */
+            }
 
             /* Start connection acceptor */
             struct : public conn_acceptor_t::handler_t {
