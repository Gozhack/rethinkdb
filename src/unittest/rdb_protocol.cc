// Copyright 2010-2014 RethinkDB, all rights reserved.
#include "unittest/rdb_protocol.hpp"

#include <vector>

#include "errors.hpp"
#include <boost/function.hpp>
#include <boost/shared_ptr.hpp>

#include "arch/io/disk.hpp"
#include "buffer_cache/alt/cache_balancer.hpp"
#include "clustering/administration/metadata.hpp"
#include "extproc/extproc_pool.hpp"
#include "extproc/extproc_spawner.hpp"
#include "rdb_protocol/minidriver.hpp"
#include "rdb_protocol/pb_utils.hpp"
#include "rdb_protocol/protocol.hpp"
#include "rdb_protocol/store.hpp"
#include "region/region_json_adapter.hpp"
#include "rpc/directory/read_manager.hpp"
#include "rpc/semilattice/semilattice_manager.hpp"
#include "serializer/config.hpp"
#include "serializer/translator.hpp"
#include "stl_utils.hpp"
#include "unittest/dummy_namespace_interface.hpp"
#include "unittest/gtest.hpp"
#include "unittest/unittest_utils.hpp"

namespace unittest {

void run_with_namespace_interface(
        boost::function<void(namespace_interface_t *, order_source_t *)> fun,
        bool oversharding,
        int num_restarts) {
    recreate_temporary_directory(base_path_t("."));

    /* Pick shards */
    std::vector<region_t> store_shards;
    if (oversharding) {
        store_shards.push_back(region_t(key_range_t(key_range_t::none, store_key_t(), key_range_t::none, store_key_t())));
    } else {
        store_shards.push_back(region_t(key_range_t(key_range_t::none, store_key_t(), key_range_t::open, store_key_t("n"))));
        store_shards.push_back(region_t(key_range_t(key_range_t::closed, store_key_t("n"), key_range_t::none, store_key_t() )));
    }

    std::vector<region_t> nsi_shards;

    nsi_shards.push_back(region_t(key_range_t(key_range_t::none,   store_key_t(),  key_range_t::open, store_key_t("n"))));
    nsi_shards.push_back(region_t(key_range_t(key_range_t::closed, store_key_t("n"), key_range_t::none, store_key_t() )));

    std::vector<scoped_ptr_t<temp_file_t> > temp_files;
    for (size_t i = 0; i < store_shards.size(); ++i) {
        temp_files.push_back(make_scoped<temp_file_t>());
    }

    io_backender_t io_backender(file_direct_io_mode_t::buffered_desired);
    dummy_cache_balancer_t balancer(GIGABYTE);

    scoped_array_t<scoped_ptr_t<serializer_t> > serializers(store_shards.size());
    for (size_t i = 0; i < store_shards.size(); ++i) {
        filepath_file_opener_t file_opener(temp_files[i]->name(), &io_backender);
        standard_serializer_t::create(&file_opener,
                                      standard_serializer_t::static_config_t());
        serializers[i].init(new standard_serializer_t(standard_serializer_t::dynamic_config_t(),
                                                      &file_opener,
                                                      &get_global_perfmon_collection()));
    }

    extproc_pool_t extproc_pool(2);
    rdb_context_t ctx(&extproc_pool,
                      NULL,
                      NULL);

    for (int rep = 0; rep < num_restarts; ++rep) {
        const bool do_create = rep == 0;
        std::vector<scoped_ptr_t<store_t> > underlying_stores;
        for (size_t i = 0; i < store_shards.size(); ++i) {
            underlying_stores.push_back(
                    make_scoped<store_t>(serializers[i].get(), &balancer,
                        temp_files[i]->name().permanent_path(), do_create,
                        &get_global_perfmon_collection(), &ctx,
                        &io_backender, base_path_t(".")));
        }

        std::vector<scoped_ptr_t<store_view_t> > stores;
        std::vector<store_view_t *> store_ptrs;
        for (size_t i = 0; i < nsi_shards.size(); ++i) {
            if (oversharding) {
                stores.push_back(make_scoped<store_subview_t>(underlying_stores[0].get(),
                                                              nsi_shards[i]));
            } else {
                stores.push_back(make_scoped<store_subview_t>(underlying_stores[i].get(),
                                                              nsi_shards[i]));
            }
            store_ptrs.push_back(stores.back().get());
        }

        /* Set up namespace interface */
        order_source_t order_source;
        dummy_namespace_interface_t nsi(nsi_shards,
                                        store_ptrs.data(),
                                        &order_source,
                                        &ctx,
                                        do_create);

        fun(&nsi, &order_source);
    }
}

void run_in_thread_pool_with_namespace_interface(
        boost::function<void(namespace_interface_t *, order_source_t*)> fun,
        bool oversharded,
        int num_restarts = 1) {
    extproc_spawner_t extproc_spawner;
    unittest::run_in_thread_pool(std::bind(&run_with_namespace_interface,
                                           fun,
                                           oversharded,
                                           num_restarts));
}

/* `SetupTeardown` makes sure that it can start and stop without anything going
horribly wrong */
void run_setup_teardown_test(UNUSED namespace_interface_t *nsi, order_source_t *) {
    /* Do nothing */
}
TEST(RDBProtocol, SetupTeardown) {
    run_in_thread_pool_with_namespace_interface(&run_setup_teardown_test, false);
}

TEST(RDBProtocol, OvershardedSetupTeardown) {
    run_in_thread_pool_with_namespace_interface(&run_setup_teardown_test, true);
}

/* `GetSet` tests basic get and set operations */
void run_get_set_test(namespace_interface_t *nsi, order_source_t *osource) {
    {
        write_t write(
                point_write_t(store_key_t("a"), ql::datum_t::null()),
                DURABILITY_REQUIREMENT_DEFAULT,
                profile_bool_t::PROFILE,
                ql::configured_limits_t());
        write_response_t response;

        cond_t interruptor;
        nsi->write(write, &response, osource->check_in("unittest::run_get_set_test(rdb_protocol.cc-A)"), &interruptor);

        if (point_write_response_t *maybe_point_write_response_t = boost::get<point_write_response_t>(&response.response)) {
            ASSERT_EQ(maybe_point_write_response_t->result, point_write_result_t::STORED);
        } else {
            ADD_FAILURE() << "got wrong type of result back";
        }
    }

    {
        read_t read(point_read_t(store_key_t("a")), profile_bool_t::PROFILE);
        read_response_t response;

        cond_t interruptor;
        nsi->read(read, &response, osource->check_in("unittest::run_get_set_test(rdb_protocol.cc-B)"), &interruptor);

        if (point_read_response_t *maybe_point_read_response = boost::get<point_read_response_t>(&response.response)) {
            ASSERT_TRUE(maybe_point_read_response->data.has());
            ASSERT_EQ(ql::datum_t(ql::datum_t::construct_null_t()),
                      *maybe_point_read_response->data);
        } else {
            ADD_FAILURE() << "got wrong result back";
        }
    }
}

TEST(RDBProtocol, GetSet) {
    run_in_thread_pool_with_namespace_interface(&run_get_set_test, false);
}

TEST(RDBProtocol, OvershardedGetSet) {
    run_in_thread_pool_with_namespace_interface(&run_get_set_test, true);
}

std::string create_sindex(namespace_interface_t *nsi,
                          order_source_t *osource) {
    std::string id = uuid_to_str(generate_uuid());

    const ql::sym_t arg(1);
    ql::protob_t<const Term> mapping = ql::r::var(arg)["sid"].release_counted();

    ql::map_wire_func_t m(mapping, make_vector(arg), get_backtrace(mapping));

<<<<<<< HEAD
    write_t write(sindex_create_t(id, m, sindex_multi_bool_t::SINGLE,
                                  sindex_geo_bool_t::REGULAR),
                  profile_bool_t::PROFILE);
=======
    write_t write(sindex_create_t(id, m, sindex_multi_bool_t::SINGLE),
                  profile_bool_t::PROFILE, ql::configured_limits_t());
>>>>>>> d9517667
    write_response_t response;

    cond_t interruptor;
    nsi->write(write, &response, osource->check_in("unittest::create_sindex(rdb_protocol.cc-A"), &interruptor);

    if (!boost::get<sindex_create_response_t>(&response.response)) {
        ADD_FAILURE() << "got wrong type of result back";
    }

    return id;
}

void wait_for_sindex(namespace_interface_t *nsi,
                          order_source_t *osource,
                          const std::string &id) {
    std::set<std::string> sindexes;
    sindexes.insert(id);
    for (int attempts = 0; attempts < 35; ++attempts) {
        sindex_status_t d(sindexes);
        read_t read(d, profile_bool_t::PROFILE);
        read_response_t response;

        cond_t interruptor;
        nsi->read(read, &response, osource->check_in("unittest::wait_for_sindex(rdb_protocol_t.cc-A"), &interruptor);

        sindex_status_response_t *res =
            boost::get<sindex_status_response_t>(&response.response);

        if (res == NULL) {
            ADD_FAILURE() << "got wrong type of result back";
        }

        auto it = res->statuses.find(id);
        if (it != res->statuses.end() && it->second.ready) {
            return;
        } else {
            nap((attempts+1) * 50);
        }
    }
    ADD_FAILURE() << "Waiting for sindex " << id << " timed out.";
}

bool drop_sindex(namespace_interface_t *nsi,
                 order_source_t *osource,
                 const std::string &id) {
    sindex_drop_t d(id);
    write_t write(d, profile_bool_t::PROFILE, ql::configured_limits_t());
    write_response_t response;

    cond_t interruptor;
    nsi->write(write, &response, osource->check_in("unittest::drop_sindex(rdb_protocol.cc-A"), &interruptor);

    sindex_drop_response_t *res = boost::get<sindex_drop_response_t>(&response.response);

    if (res == NULL) {
        ADD_FAILURE() << "got wrong type of result back";
    }

    return res->success;
}

void run_create_drop_sindex_test(namespace_interface_t *nsi, order_source_t *osource) {
    /* Create a secondary index. */
    std::string id = create_sindex(nsi, osource);
    wait_for_sindex(nsi, osource, id);

    std::shared_ptr<const scoped_cJSON_t> data(
        new scoped_cJSON_t(cJSON_Parse("{\"id\" : 0, \"sid\" : 1}")));
    ql::configured_limits_t limits;
    counted_t<const ql::datum_t> d
        = ql::to_datum(cJSON_slow_GetObjectItem(data->get(), "id"), limits);
    store_key_t pk = store_key_t(d->print_primary());
    counted_t<const ql::datum_t> sindex_key_literal = make_counted<ql::datum_t>(1.0);

    ASSERT_TRUE(data->get());
    {
        /* Insert a piece of data (it will be indexed using the secondary
         * index). */
        write_t write(
            point_write_t(pk, ql::to_datum(data->get(), limits)),
            DURABILITY_REQUIREMENT_DEFAULT,
            profile_bool_t::PROFILE,
            ql::configured_limits_t());
        write_response_t response;

        cond_t interruptor;
        nsi->write(write,
                   &response,
                   osource->check_in(
                       "unittest::run_create_drop_sindex_test(rdb_protocol.cc-A"),
                   &interruptor);

        if (point_write_response_t *maybe_point_write_response
            = boost::get<point_write_response_t>(&response.response)) {
            ASSERT_EQ(maybe_point_write_response->result, point_write_result_t::STORED);
        } else {
            ADD_FAILURE() << "got wrong type of result back";
        }
    }

    {
        /* Access the data using the secondary index. */
        read_t read = make_sindex_read(sindex_key_literal, id);
        read_response_t response;

        cond_t interruptor;
        nsi->read(read, &response, osource->check_in("unittest::run_create_drop_sindex_test(rdb_protocol.cc-A"), &interruptor);

        if (rget_read_response_t *rget_resp = boost::get<rget_read_response_t>(&response.response)) {
            auto streams = boost::get<ql::grouped_t<ql::stream_t> >(
                &rget_resp->result);
            ASSERT_TRUE(streams != NULL);
            ASSERT_EQ(1, streams->size());
            auto stream = &streams->begin()->second;
            ASSERT_TRUE(stream != NULL);
            ASSERT_EQ(1u, stream->size());
            ASSERT_EQ(*ql::to_datum(data->get(), limits), *stream->at(0).data);
        } else {
            ADD_FAILURE() << "got wrong type of result back";
        }
    }

    {
        /* Delete the data. */
        point_delete_t del(pk);
        write_t write(del, DURABILITY_REQUIREMENT_DEFAULT, profile_bool_t::PROFILE,
                      ql::configured_limits_t());
        write_response_t response;

        cond_t interruptor;
        nsi->write(write, &response, osource->check_in("unittest::run_create_drop_sindex_test(rdb_protocol.cc-A"), &interruptor);

        if (point_delete_response_t *maybe_point_delete_response = boost::get<point_delete_response_t>(&response.response)) {
            ASSERT_EQ(maybe_point_delete_response->result, point_delete_result_t::DELETED);
        } else {
            ADD_FAILURE() << "got wrong type of result back";
        }
    }

    {
        /* Access the data using the secondary index. */
        read_t read = make_sindex_read(sindex_key_literal, id);
        read_response_t response;

        cond_t interruptor;
        nsi->read(read, &response, osource->check_in("unittest::run_create_drop_sindex_test(rdb_protocol.cc-A"), &interruptor);

        if (rget_read_response_t *rget_resp = boost::get<rget_read_response_t>(&response.response)) {
            auto streams = boost::get<ql::grouped_t<ql::stream_t> >(
                &rget_resp->result);
            ASSERT_TRUE(streams != NULL);
            ASSERT_EQ(0, streams->size());
        } else {
            ADD_FAILURE() << "got wrong type of result back";
        }
    }

    {
        const bool drop_sindex_res = drop_sindex(nsi, osource, id);
        ASSERT_TRUE(drop_sindex_res);
    }
}

void run_create_drop_sindex_with_data_test(namespace_interface_t *nsi,
                                           order_source_t *osource,
                                           int num_docs) {
    /* Create a secondary index. */
    std::string id = create_sindex(nsi, osource);
    wait_for_sindex(nsi, osource, id);

    for (int i = 0; i < num_docs; ++i) {
        std::string json_doc = strprintf("{\"id\" : %d, \"sid\" : %d}", i, i+1);
        std::shared_ptr<const scoped_cJSON_t> data(
            new scoped_cJSON_t(cJSON_Parse(json_doc.c_str())));
        ql::configured_limits_t limits;
        counted_t<const ql::datum_t> d
            = ql::to_datum(cJSON_slow_GetObjectItem(data->get(), "id"), limits);
        store_key_t pk = store_key_t(d->print_primary());

        /* Insert a piece of data (it will be indexed using the secondary
         * index). */
        write_t write(point_write_t(pk, ql::to_datum(data->get(), limits)),
                      DURABILITY_REQUIREMENT_SOFT, profile_bool_t::PROFILE, limits);
        write_response_t response;

        cond_t interruptor;
        nsi->write(write,
                   &response,
                   osource->check_in(
                       "unittest::run_create_drop_sindex_with_data_test(rdb_protocol.cc-A"),
                   &interruptor);

        /* The result can be either STORED or DUPLICATE (in case this
         * test has been run before on the same store). Either is fine.*/
        if (!boost::get<point_write_response_t>(&response.response)) {
            ADD_FAILURE() << "got wrong type of result back";
        }
    }

    {
        const bool drop_sindex_res = drop_sindex(nsi, osource, id);
        ASSERT_TRUE(drop_sindex_res);
    }
}

void run_repeated_create_drop_sindex_test(namespace_interface_t *nsi,
                                          order_source_t *osource) {
    // Create and drop index with a couple of documents in it
    run_create_drop_sindex_with_data_test(nsi, osource, 128);
    // ... and just for fun sometimes do it a second time immediately after.
    if (randint(4) == 0) {
        run_create_drop_sindex_with_data_test(nsi, osource, 128);
    }

    // Nap for a random time before we shut down the namespace interface
    // (in 3 out of 4 cases).
    if (randint(4) != 0) {
        nap(randint(200));
    }
}

TEST(RDBProtocol, SindexCreateDrop) {
    run_in_thread_pool_with_namespace_interface(&run_create_drop_sindex_test, false);
}

TEST(RDBProtocol, SindexRepeatedCreateDrop) {
    // Repeat the test 10 times on the same data files.
    run_in_thread_pool_with_namespace_interface(&run_repeated_create_drop_sindex_test,
                                                false,
                                                10);
}

TEST(RDBProtocol, OvershardedSindexCreateDrop) {
    run_in_thread_pool_with_namespace_interface(&run_create_drop_sindex_test, true);
}

std::set<std::string> list_sindexes(namespace_interface_t *nsi, order_source_t *osource) {
    sindex_list_t l;
    read_t read(l, profile_bool_t::PROFILE);
    read_response_t response;

    cond_t interruptor;
    nsi->read(read, &response, osource->check_in("unittest::list_sindexes(rdb_protocol.cc-A"), &interruptor);

    sindex_list_response_t *res = boost::get<sindex_list_response_t>(&response.response);

    if (res == NULL) {
        ADD_FAILURE() << "got wrong type of result back";
    }

    return std::set<std::string>(res->sindexes.begin(), res->sindexes.end());
}

void run_sindex_list_test(namespace_interface_t *nsi, order_source_t *osource) {
    std::set<std::string> sindexes;

    // Do the whole test a couple times on the same namespace for kicks
    for (size_t i = 0; i < 2; ++i) {
        size_t reps = 10;

        // Make a bunch of sindexes
        for (size_t j = 0; j < reps; ++j) {
            ASSERT_TRUE(list_sindexes(nsi, osource) == sindexes);
            sindexes.insert(create_sindex(nsi, osource));
        }

        // Remove all the sindexes
        for (size_t j = 0; j < reps; ++j) {
            ASSERT_TRUE(list_sindexes(nsi, osource) == sindexes);
            ASSERT_TRUE(drop_sindex(nsi, osource, *sindexes.begin()));
            sindexes.erase(sindexes.begin());
        }
        ASSERT_TRUE(sindexes.empty());
        ASSERT_TRUE(list_sindexes(nsi, osource).empty());
    } // Do it again
}

TEST(RDBProtocol, SindexList) {
    run_in_thread_pool_with_namespace_interface(&run_sindex_list_test, false);
}

TEST(RDBProtocol, OvershardedSindexList) {
    run_in_thread_pool_with_namespace_interface(&run_sindex_list_test, true);
}

void run_sindex_oversized_keys_test(namespace_interface_t *nsi, order_source_t *osource) {
    std::string sindex_id = create_sindex(nsi, osource);
    wait_for_sindex(nsi, osource, sindex_id);
    ql::configured_limits_t limits;

    for (size_t i = 0; i < 20; ++i) {
        for (size_t j = 100; j < 200; j += 5) {
            std::string id(i + rdb_protocol::MAX_PRIMARY_KEY_SIZE - 10,
                           static_cast<char>(j));
            std::string sid(j, 'a');
            auto sindex_key_literal = make_counted<const ql::datum_t>(std::string(sid));
            std::shared_ptr<const scoped_cJSON_t> data(
                new scoped_cJSON_t(cJSON_CreateObject()));
            cJSON_AddItemToObject(data->get(), "id", cJSON_CreateString(id.c_str()));
            cJSON_AddItemToObject(data->get(), "sid", cJSON_CreateString(sid.c_str()));
            store_key_t pk;
            try {
                pk = store_key_t(ql::to_datum(
                                     cJSON_slow_GetObjectItem(data->get(), "id"),
                                     limits)->print_primary());
            } catch (const ql::base_exc_t &ex) {
                ASSERT_TRUE(id.length() >= rdb_protocol::MAX_PRIMARY_KEY_SIZE);
                continue;
            }
            ASSERT_TRUE(data->get());

            {
                /* Insert a piece of data (it will be indexed using the secondary
                 * index). */
                write_t write(point_write_t(pk, ql::to_datum(data->get(), limits)),
                              DURABILITY_REQUIREMENT_DEFAULT,
                              profile_bool_t::PROFILE,
                              limits);
                write_response_t response;

                cond_t interruptor;
                nsi->write(write,
                           &response,
                           osource->check_in(
                               "unittest::run_sindex_oversized_keys_test("
                               "rdb_protocol.cc-A"),
                           &interruptor);

                auto resp = boost::get<point_write_response_t>(
                        &response.response);
                if (!resp) {
                    ADD_FAILURE() << "got wrong type of result back";
                } else {
                    ASSERT_EQ(resp->result, point_write_result_t::STORED);
                }
            }

            {
                /* Access the data using the secondary index. */
                read_t read
                    = make_sindex_read(sindex_key_literal, sindex_id);
                read_response_t response;

                cond_t interruptor;
                nsi->read(read, &response, osource->check_in("unittest::run_sindex_oversized_keys_test(rdb_protocol.cc-A"), &interruptor);

                if (rget_read_response_t *rget_resp = boost::get<rget_read_response_t>(&response.response)) {
                    auto streams = boost::get<ql::grouped_t<ql::stream_t> >(
                        &rget_resp->result);
                    ASSERT_TRUE(streams != NULL);
                    ASSERT_EQ(1, streams->size());
                    auto stream = &streams->begin()->second;
                    ASSERT_TRUE(stream != NULL);
                    // There should be results equal to the number of iterations
                    // performed
                    ASSERT_EQ(i + 1, stream->size());
                } else {
                    ADD_FAILURE() << "got wrong type of result back";
                }
            }
        }
    }

}

TEST(RDBProtocol, OverSizedKeys) {
    run_in_thread_pool_with_namespace_interface(&run_sindex_oversized_keys_test, false);
}

TEST(RDBProtocol, OvershardedOverSizedKeys) {
    run_in_thread_pool_with_namespace_interface(&run_sindex_oversized_keys_test, true);
}

void run_sindex_missing_attr_test(namespace_interface_t *nsi, order_source_t *osource) {
    create_sindex(nsi, osource);

    ql::configured_limits_t limits;
    std::shared_ptr<const scoped_cJSON_t> data(
        new scoped_cJSON_t(cJSON_Parse("{\"id\" : 0}")));
    store_key_t pk = store_key_t(ql::to_datum(
                                     cJSON_slow_GetObjectItem(data->get(), "id"),
                                     limits)->print_primary());
    ASSERT_TRUE(data->get());
    {
        /* Insert a piece of data (it will be indexed using the secondary
         * index). */
        write_t write(point_write_t(pk, ql::to_datum(data->get(), limits)),
                      DURABILITY_REQUIREMENT_DEFAULT,
                      profile_bool_t::PROFILE,
                      ql::configured_limits_t());
        write_response_t response;

        cond_t interruptor;
        nsi->write(write,
                   &response,
                   osource->check_in(
                       "unittest::run_sindex_missing_attr_test(rdb_protocol.cc-A"),
                   &interruptor);

        if (!boost::get<point_write_response_t>(&response.response)) {
            ADD_FAILURE() << "got wrong type of result back";
        }
    }

    //TODO we're not sure if data which is missing an attribute should be put
    //in the sindex or not right now. We should either be checking that the
    //value is in the sindex right now or be checking that it isn't.
}

TEST(RDBProtocol, MissingAttr) {
    run_in_thread_pool_with_namespace_interface(&run_sindex_missing_attr_test, false);
}

TEST(RDBProtocol, OvershardedMissingAttr) {
    run_in_thread_pool_with_namespace_interface(&run_sindex_missing_attr_test, true);
}

}   /* namespace unittest */<|MERGE_RESOLUTION|>--- conflicted
+++ resolved
@@ -185,14 +185,9 @@
 
     ql::map_wire_func_t m(mapping, make_vector(arg), get_backtrace(mapping));
 
-<<<<<<< HEAD
     write_t write(sindex_create_t(id, m, sindex_multi_bool_t::SINGLE,
                                   sindex_geo_bool_t::REGULAR),
-                  profile_bool_t::PROFILE);
-=======
-    write_t write(sindex_create_t(id, m, sindex_multi_bool_t::SINGLE),
                   profile_bool_t::PROFILE, ql::configured_limits_t());
->>>>>>> d9517667
     write_response_t response;
 
     cond_t interruptor;
