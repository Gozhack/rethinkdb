--- conflicted
+++ resolved
@@ -251,15 +251,10 @@
             = store.acquire_sindex_block_for_write(super_block->expose_buf(),
                                                    super_block->get_sindex_block_id());
 
-<<<<<<< HEAD
-        store.drop_sindex(
-                *it, &sindex_block, &sizer, &deleter, &dummy_interruptor);
-=======
         rdb_live_deletion_context_t live_deletion_context;
         rdb_post_construction_deletion_context_t post_construction_deletion_context;
         store.drop_sindex(*it, &sindex_block, &sizer, &live_deletion_context,
                           &post_construction_deletion_context, &dummy_interruptor);
->>>>>>> ea6d5887
     }
 }
 
