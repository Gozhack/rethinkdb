--- conflicted
+++ resolved
@@ -5,11 +5,7 @@
 #include "btree/btree_store.hpp"
 #include "btree/operations.hpp"
 #include "buffer_cache/alt/alt.hpp"
-<<<<<<< HEAD
-#include "buffer_cache/alt/alt_blob.hpp"
-=======
 #include "buffer_cache/alt/blob.hpp"
->>>>>>> 1db2f996
 #include "unittest/unittest_utils.hpp"
 #include "rdb_protocol/btree.hpp"
 #include "rdb_protocol/protocol.hpp"
@@ -32,16 +28,6 @@
         &file_opener,
         &get_global_perfmon_collection());
 
-<<<<<<< HEAD
-    alt_cache_t cache(&serializer, alt_cache_config_t(),
-                      &get_global_perfmon_collection());
-
-    {
-        alt_txn_t txn(&cache, write_durability_t::HARD, repli_timestamp_t::invalid,
-                      1);
-        alt_buf_lock_t superblock(&txn, SUPERBLOCK_ID, alt_create_t::create);
-        alt_buf_write_t sb_write(&superblock);
-=======
     cache_t cache(&serializer, alt_cache_config_t(),
                   &get_global_perfmon_collection());
 
@@ -49,7 +35,6 @@
         txn_t txn(&cache, write_durability_t::HARD, repli_timestamp_t::invalid, 1);
         buf_lock_t superblock(&txn, SUPERBLOCK_ID, alt_create_t::create);
         buf_write_t sb_write(&superblock);
->>>>>>> 1db2f996
         memset(sb_write.get_data_write(), 0, cache.max_block_size().value());
     }
 
@@ -64,26 +49,16 @@
 
     {
         order_token_t otok = order_source.check_in("sindex unittest");
-<<<<<<< HEAD
-        scoped_ptr_t<alt_txn_t> txn;
-=======
-        scoped_ptr_t<txn_t> txn;
->>>>>>> 1db2f996
+        scoped_ptr_t<txn_t> txn;
         scoped_ptr_t<real_superblock_t> superblock;
         get_btree_superblock_and_txn(&btree, alt_access_t::write, 1,
                                      repli_timestamp_t::invalid,
                                      write_durability_t::SOFT,
                                      &superblock, &txn);
 
-<<<<<<< HEAD
-        alt_buf_lock_t sindex_block(superblock->expose_buf(),
-                                    superblock->get_sindex_block_id(),
-                                    alt_access_t::write);
-=======
         buf_lock_t sindex_block(superblock->expose_buf(),
                                 superblock->get_sindex_block_id(),
                                 alt_access_t::write);
->>>>>>> 1db2f996
 
         initialize_secondary_indexes(&sindex_block);
     }
@@ -100,50 +75,30 @@
         mirror[id] = s;
 
         order_token_t otok = order_source.check_in("sindex unittest");
-<<<<<<< HEAD
-        scoped_ptr_t<alt_txn_t> txn;
-=======
-        scoped_ptr_t<txn_t> txn;
->>>>>>> 1db2f996
+        scoped_ptr_t<txn_t> txn;
         scoped_ptr_t<real_superblock_t> superblock;
         get_btree_superblock_and_txn(&btree, alt_access_t::write, 1,
                                      repli_timestamp_t::invalid,
                                      write_durability_t::SOFT,
                                      &superblock, &txn);
-<<<<<<< HEAD
-        alt_buf_lock_t sindex_block(superblock->expose_buf(),
-                                    superblock->get_sindex_block_id(),
-                                    alt_access_t::write);
-=======
         buf_lock_t sindex_block(superblock->expose_buf(),
                                 superblock->get_sindex_block_id(),
                                 alt_access_t::write);
->>>>>>> 1db2f996
 
         set_secondary_index(&sindex_block, id, s);
     }
 
     {
         order_token_t otok = order_source.check_in("sindex unittest");
-<<<<<<< HEAD
-        scoped_ptr_t<alt_txn_t> txn;
-=======
-        scoped_ptr_t<txn_t> txn;
->>>>>>> 1db2f996
+        scoped_ptr_t<txn_t> txn;
         scoped_ptr_t<real_superblock_t> superblock;
         get_btree_superblock_and_txn(&btree, alt_access_t::write, 1,
                                      repli_timestamp_t::invalid,
                                      write_durability_t::SOFT,
                                      &superblock, &txn);
-<<<<<<< HEAD
-        alt_buf_lock_t sindex_block(superblock->expose_buf(),
-                                    superblock->get_sindex_block_id(),
-                                    alt_access_t::write);
-=======
         buf_lock_t sindex_block(superblock->expose_buf(),
                                 superblock->get_sindex_block_id(),
                                 alt_access_t::write);
->>>>>>> 1db2f996
 
         std::map<std::string, secondary_index_t> sindexes;
         get_secondary_indexes(&sindex_block, &sindexes);
@@ -192,65 +147,37 @@
             write_token_pair_t token_pair;
             store.new_write_token_pair(&token_pair);
 
-<<<<<<< HEAD
-            scoped_ptr_t<alt_txn_t> txn;
-=======
-            scoped_ptr_t<txn_t> txn;
->>>>>>> 1db2f996
+            scoped_ptr_t<txn_t> txn;
             scoped_ptr_t<real_superblock_t> super_block;
 
             store.acquire_superblock_for_write(repli_timestamp_t::invalid,
                     1, write_durability_t::SOFT, &token_pair,
                     &txn, &super_block, &dummy_interruptor);
 
-<<<<<<< HEAD
-            scoped_ptr_t<alt_buf_lock_t> sindex_block;
-            store.acquire_sindex_block_for_write(super_block->expose_buf(),
-                    &sindex_block, super_block->get_sindex_block_id());
-
-            UNUSED bool b = store.add_sindex(
-                id,
-                std::vector<char>(),
-                sindex_block.get());
-=======
             buf_lock_t sindex_block
                 = store.acquire_sindex_block_for_write(super_block->expose_buf(),
                                                        super_block->get_sindex_block_id());
 
             UNUSED bool b = store.add_sindex(id, std::vector<char>(), &sindex_block);
->>>>>>> 1db2f996
         }
 
         {
             write_token_pair_t token_pair;
             store.new_write_token_pair(&token_pair);
 
-<<<<<<< HEAD
-            scoped_ptr_t<alt_txn_t> txn;
-=======
-            scoped_ptr_t<txn_t> txn;
->>>>>>> 1db2f996
+            scoped_ptr_t<txn_t> txn;
             scoped_ptr_t<real_superblock_t> super_block;
 
             store.acquire_superblock_for_write(repli_timestamp_t::invalid,
                                                1, write_durability_t::SOFT, &token_pair,
                                                &txn, &super_block, &dummy_interruptor);
 
-<<<<<<< HEAD
-            scoped_ptr_t<alt_buf_lock_t> sindex_block;
-            store.acquire_sindex_block_for_write(
-                    super_block->expose_buf(), &sindex_block,
-                    super_block->get_sindex_block_id());
-
-            store.mark_index_up_to_date(id, sindex_block.get());
-=======
             buf_lock_t sindex_block
                 = store.acquire_sindex_block_for_write(
                     super_block->expose_buf(),
                     super_block->get_sindex_block_id());
 
             store.mark_index_up_to_date(id, &sindex_block);
->>>>>>> 1db2f996
         }
 
         {
@@ -258,11 +185,7 @@
             write_token_pair_t token_pair;
             store.new_write_token_pair(&token_pair);
 
-<<<<<<< HEAD
-            scoped_ptr_t<alt_txn_t> txn;
-=======
-            scoped_ptr_t<txn_t> txn;
->>>>>>> 1db2f996
+            scoped_ptr_t<txn_t> txn;
             scoped_ptr_t<real_superblock_t> super_block;
 
             store.acquire_superblock_for_write(
@@ -295,11 +218,7 @@
             read_token_pair_t token_pair;
             store.new_read_token_pair(&token_pair);
 
-<<<<<<< HEAD
-            scoped_ptr_t<alt_txn_t> txn;
-=======
-            scoped_ptr_t<txn_t> txn;
->>>>>>> 1db2f996
+            scoped_ptr_t<txn_t> txn;
             scoped_ptr_t<real_superblock_t> main_sb;
             scoped_ptr_t<real_superblock_t> sindex_super_block;
 
@@ -329,11 +248,7 @@
         write_token_pair_t token_pair;
         store.new_write_token_pair(&token_pair);
 
-<<<<<<< HEAD
-        scoped_ptr_t<alt_txn_t> txn;
-=======
-        scoped_ptr_t<txn_t> txn;
->>>>>>> 1db2f996
+        scoped_ptr_t<txn_t> txn;
         scoped_ptr_t<real_superblock_t> super_block;
 
         store.acquire_superblock_for_write(repli_timestamp_t::invalid,
@@ -344,21 +259,12 @@
 
         rdb_value_deleter_t deleter;
 
-<<<<<<< HEAD
-        scoped_ptr_t<alt_buf_lock_t> sindex_block;
-        store.acquire_sindex_block_for_write(super_block->expose_buf(),
-                &sindex_block, super_block->get_sindex_block_id());
-
-        store.drop_sindex(
-                *it, sindex_block.get(), &sizer, &deleter, &dummy_interruptor);
-=======
         buf_lock_t sindex_block
             = store.acquire_sindex_block_for_write(super_block->expose_buf(),
                                                    super_block->get_sindex_block_id());
 
         store.drop_sindex(
                 *it, &sindex_block, &sizer, &deleter, &dummy_interruptor);
->>>>>>> 1db2f996
     }
 }
 
