--- conflicted
+++ resolved
@@ -317,14 +317,8 @@
 
     {
         serializer_t *const serializer = page_cache->serializer_;
-<<<<<<< HEAD
         buf = serializer_t::allocate_buffer(page_cache->max_block_size());
-=======
-        // Call allocate_buffer() on our home thread because we'll destroy it on our
-        // home thread and tcmalloc likes that.
-        buf = serializer->allocate_buffer();
-
->>>>>>> 17fe3063
+
         on_thread_t th(serializer->home_thread());
         block_token = serializer->index_read(block_id);
         rassert(block_token.has());
@@ -421,13 +415,8 @@
     scoped_malloc_t<ser_buffer_t> buf;
     {
         serializer_t *const serializer = page_cache->serializer_;
-<<<<<<< HEAD
         buf = serializer_t::allocate_buffer(page_cache->max_block_size());
-=======
-        // Call allocate_buffer() on our home thread because we'll destroy it on our
-        // home thread and tcmalloc likes that.
-        buf = serializer->allocate_buffer();
->>>>>>> 17fe3063
+
         on_thread_t th(serializer->home_thread());
         serializer->block_read(block_token,
                                buf.get(),
