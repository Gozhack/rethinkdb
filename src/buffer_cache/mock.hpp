--- conflicted
+++ resolved
@@ -108,15 +108,9 @@
     static void create(
         serializer_t *serializer,
         mirrored_cache_static_config_t *static_config);
-    mock_cache_t(
-<<<<<<< HEAD
-        serializer_t *serializer,
-        mirrored_cache_config_t *dynamic_config);
-=======
-        translator_serializer_t *serializer,
-        mirrored_cache_config_t *dynamic_config,
-        int this_slice_num);
->>>>>>> 18181159
+    mock_cache_t(serializer_t *serializer,
+                 mirrored_cache_config_t *dynamic_config,
+                 int this_slice_num);
     ~mock_cache_t();
 
     int get_slice_num() const { return slice_num; }
@@ -133,14 +127,9 @@
     friend class mock_buf_t;
     friend class internal_buf_t;
 
-<<<<<<< HEAD
+    const int slice_num;
     serializer_t *serializer;
     boost::scoped_ptr<auto_drainer_t> transaction_counter;
-=======
-    const int slice_num;
-    translator_serializer_t *serializer;
-    drain_semaphore_t transaction_counter;
->>>>>>> 18181159
     block_size_t block_size;
 
     // Makes sure that write operations do not get reordered, which
