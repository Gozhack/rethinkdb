#ifndef MOCK_CLUSTERING_UTILS_HPP_
#define MOCK_CLUSTERING_UTILS_HPP_

#include <map>
#include <string>

#include "arch/io/disk.hpp"
#include "arch/timing.hpp"
#include "clustering/immediate_consistency/branch/metadata.hpp"
#include "clustering/immediate_consistency/query/master_access.hpp"
#include "memcached/protocol.hpp"
#include "mock/dummy_protocol.hpp"
#include "mock/unittest_utils.hpp"

namespace mock {

struct fake_fifo_enforcement_t {
    fifo_enforcer_source_t source;
    fifo_enforcer_sink_t sink;
};

template<class protocol_t>
class test_store_t {
public:
    test_store_t(io_backender_t *io_backender, order_source_t *order_source) :
            temp_file("/tmp/rdb_unittest.XXXXXX"),
<<<<<<< HEAD
            store(io_backender, temp_file.name(), true, &get_global_perfmon_collection(), NULL)
    {
=======
            store(io_backender, temp_file.name(), true, &get_global_perfmon_collection()) {
>>>>>>> 6cba88f2
        /* Initialize store metadata */
        cond_t non_interruptor;
        scoped_ptr_t<fifo_enforcer_sink_t::exit_write_t> token;
        store.new_write_token(&token);
        region_map_t<protocol_t, binary_blob_t> new_metainfo(
                store.get_region(),
                binary_blob_t(version_range_t(version_t::zero()))
            );
        store.set_metainfo(new_metainfo, order_source->check_in("test_store_t"), &token, &non_interruptor);
    }

    temp_file_t temp_file;
    typename protocol_t::store_t store;
};

inline void test_inserter_write_master_access(master_access_t<dummy_protocol_t> *ma, const std::string &key, const std::string &value, order_token_t otok, signal_t *interruptor) {
    dummy_protocol_t::write_t w;
    w.values[key] = value;
    fifo_enforcer_sink_t::exit_write_t write_token;
    ma->new_write_token(&write_token);
    ma->write(w, otok, &write_token, interruptor);
}

inline std::string test_inserter_read_master_access(master_access_t<dummy_protocol_t> *ma, const std::string &key, order_token_t otok, signal_t *interruptor) {
    dummy_protocol_t::read_t r;
    r.keys.keys.insert(key);
    fifo_enforcer_sink_t::exit_read_t read_token;
    ma->new_read_token(&read_token);
    dummy_protocol_t::read_response_t resp = ma->read(r, otok, &read_token, interruptor);
    return resp.values.find(key)->second;
}

inline void test_inserter_write_namespace_if(namespace_interface_t<dummy_protocol_t> *nif, const std::string& key, const std::string& value, order_token_t otok, signal_t *interruptor) {
    dummy_protocol_t::write_t w;
    w.values[key] = value;
    nif->write(w, otok, interruptor);
}

inline std::string test_inserter_read_namespace_if(namespace_interface_t<dummy_protocol_t> *nif, const std::string& key, order_token_t otok, signal_t *interruptor) {
    dummy_protocol_t::read_t r;
    r.keys.keys.insert(key);
    dummy_protocol_t::read_response_t resp = nif->read(r, otok, interruptor);
    return resp.values[key];
}

class test_inserter_t {

public:
    typedef std::map<std::string, std::string> state_t;

    test_inserter_t(boost::function<void(const std::string&, const std::string&, order_token_t, signal_t *)> _wfun,
               boost::function<std::string(const std::string&, order_token_t, signal_t *)> _rfun,
               boost::function<std::string()> _key_gen_fun,
                    order_source_t *_osource, const std::string& tag, state_t *state)
        : values_inserted(state), drainer(new auto_drainer_t), wfun(_wfun), rfun(_rfun), key_gen_fun(_key_gen_fun), osource(_osource)
    {
        coro_t::spawn_sometime(boost::bind(&test_inserter_t::insert_forever,
                                           this, osource, tag, auto_drainer_t::lock_t(drainer.get())));
    }

    template <class protocol_t>
    test_inserter_t(namespace_interface_t<protocol_t> *namespace_if, boost::function<std::string()> _key_gen_fun, order_source_t *_osource, const std::string& tag, state_t *state)
        : values_inserted(state),
          drainer(new auto_drainer_t),
          wfun(boost::bind(&test_inserter_t::write_namespace_if<protocol_t>, namespace_if, _1, _2, _3, _4)),
          rfun(boost::bind(&test_inserter_t::read_namespace_if<protocol_t>, namespace_if, _1, _2, _3)),
          key_gen_fun(_key_gen_fun),
          osource(_osource)
    {
        coro_t::spawn_sometime(boost::bind(&test_inserter_t::insert_forever,
                                           this, osource, tag, auto_drainer_t::lock_t(drainer.get())));
    }

    template <class protocol_t>
    test_inserter_t(master_access_t<protocol_t> *master_access, boost::function<std::string()> _key_gen_fun, order_source_t *_osource, const std::string& tag, state_t *state)
        : values_inserted(state),
          drainer(new auto_drainer_t),
          wfun(boost::bind(&test_inserter_t::write_master_access<protocol_t>, master_access, _1, _2, _3, _4)),
          rfun(boost::bind(&test_inserter_t::read_master_access<protocol_t>, master_access, _1, _2, _3)),
          key_gen_fun(_key_gen_fun),
          osource(_osource)
    {
        coro_t::spawn_sometime(boost::bind(&test_inserter_t::insert_forever,
                                           this, osource, tag, auto_drainer_t::lock_t(drainer.get())));
    }

    void stop() {
        rassert(drainer.has());
        drainer.reset();
    }

    state_t *values_inserted;

private:
    template<class protocol_t>
    static void write_master_access(master_access_t<protocol_t> *ma, const std::string& key, const std::string& value, order_token_t otok, signal_t *interruptor) {
        test_inserter_write_master_access(ma, key, value, otok, interruptor);
    }

    template<class protocol_t>
    static std::string read_master_access(master_access_t<protocol_t> *ma, const std::string& key, order_token_t otok, signal_t *interruptor) {
        return test_inserter_read_master_access(ma, key, otok, interruptor);
    }

    template<class protocol_t>
    static void write_namespace_if(namespace_interface_t<protocol_t> *namespace_if, const std::string& key, const std::string& value, order_token_t otok, signal_t *interruptor) {
        test_inserter_write_namespace_if(namespace_if, key, value, otok, interruptor);
    }

    template<class protocol_t>
    static std::string read_namespace_if(namespace_interface_t<protocol_t> *namespace_if, const std::string& key, order_token_t otok, signal_t *interruptor) {
        return test_inserter_read_namespace_if(namespace_if, key, otok, interruptor);
    }

    scoped_ptr_t<auto_drainer_t> drainer;

    void insert_forever(
            order_source_t *osource,
            const std::string &msg,
            auto_drainer_t::lock_t keepalive) {
        try {
            std::string tag = strprintf("insert_forever(%p,%s)", this, msg.c_str());
            for (int i = 0; ; i++) {
                if (keepalive.get_drain_signal()->is_pulsed()) throw interrupted_exc_t();

                dummy_protocol_t::write_t w;
                std::string key = key_gen_fun();
                std::string value = (*values_inserted)[key] = strprintf("%d", i);

                cond_t interruptor;
                wfun(key, value, osource->check_in(tag), &interruptor);

                nap(10, keepalive.get_drain_signal());
            }
        } catch (interrupted_exc_t) {
            /* Break out of loop */
        }
    }

public:
    void validate() {
        for (state_t::iterator it = values_inserted->begin();
                               it != values_inserted->end();
                               it++) {
            cond_t interruptor;
            std::string response = rfun((*it).first, osource->check_in(strprintf("mock::test_inserter_t::validate(%p)", this)), &interruptor);
            rassert((*it).second == response);
        }
    }

private:
    boost::function<void(const std::string&, const std::string&, order_token_t, signal_t *)> wfun;
    boost::function<std::string(const std::string&, order_token_t, signal_t *)> rfun;
    boost::function<std::string()> key_gen_fun;
    order_source_t *osource;

    DISABLE_COPYING(test_inserter_t);
};

inline std::string dummy_key_gen() {
    return std::string(1, 'a' + randint(26));
}

inline std::string mc_key_gen() {
    std::string key;
    for (int j = 0; j < 100; j++) {
        key.push_back('a' + randint(26));
    }
    return key;
}

template <class protocol_t>
std::string key_gen();

template <>
inline std::string key_gen<dummy_protocol_t>() {
    return dummy_key_gen();
}

template <>
inline std::string key_gen<memcached_protocol_t>() {
    return mc_key_gen();
}

class simple_mailbox_cluster_t {
public:
    simple_mailbox_cluster_t() :
        mailbox_manager(&connectivity_cluster),
        connectivity_cluster_run(&connectivity_cluster, randport(), &mailbox_manager)
        { }
    connectivity_service_t *get_connectivity_service() {
        return &connectivity_cluster;
    }
    mailbox_manager_t *get_mailbox_manager() {
        return &mailbox_manager;
    }
private:
    connectivity_cluster_t connectivity_cluster;
    mailbox_manager_t mailbox_manager;
    connectivity_cluster_t::run_t connectivity_cluster_run;
};

template <class protocol_t>
struct equality_metainfo_checker_callback_t : public metainfo_checker_callback_t<protocol_t> {
    explicit equality_metainfo_checker_callback_t(const binary_blob_t& expected_value)
        : value_(expected_value) { }

    void check_metainfo(const region_map_t<protocol_t, binary_blob_t>& metainfo, const typename protocol_t::region_t& region) const {
        region_map_t<protocol_t, binary_blob_t> masked = metainfo.mask(region);

        for (typename region_map_t<protocol_t, binary_blob_t>::const_iterator it = masked.begin(); it != masked.end(); ++it) {
            rassert(it->second == value_);
        }
    }

private:
    const binary_blob_t value_;

    DISABLE_COPYING(equality_metainfo_checker_callback_t);
};

}   /* namespace unittest */

#endif  // MOCK_CLUSTERING_UTILS_HPP_<|MERGE_RESOLUTION|>--- conflicted
+++ resolved
@@ -24,12 +24,7 @@
 public:
     test_store_t(io_backender_t *io_backender, order_source_t *order_source) :
             temp_file("/tmp/rdb_unittest.XXXXXX"),
-<<<<<<< HEAD
-            store(io_backender, temp_file.name(), true, &get_global_perfmon_collection(), NULL)
-    {
-=======
-            store(io_backender, temp_file.name(), true, &get_global_perfmon_collection()) {
->>>>>>> 6cba88f2
+            store(io_backender, temp_file.name(), true, &get_global_perfmon_collection(), NULL) {
         /* Initialize store metadata */
         cond_t non_interruptor;
         scoped_ptr_t<fifo_enforcer_sink_t::exit_write_t> token;
