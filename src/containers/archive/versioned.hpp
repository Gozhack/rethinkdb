--- conflicted
+++ resolved
@@ -8,17 +8,10 @@
 
 // This is used to implement serialize_cluster_version and
 // deserialize_cluster_version.  (cluster_version_t conveniently has a contiguous set
-<<<<<<< HEAD
 // of valid representation, from v1_13 to raft_is_latest).
 ARCHIVE_PRIM_MAKE_RANGED_SERIALIZABLE(cluster_version_t, int8_t,
                                       cluster_version_t::v1_13,
                                       cluster_version_t::raft_is_latest);
-=======
-// of valid representation, from v1_13 to v2_0_is_latest).
-ARCHIVE_PRIM_MAKE_RANGED_SERIALIZABLE(cluster_version_t, int8_t,
-                                      cluster_version_t::v1_13,
-                                      cluster_version_t::v2_0_is_latest);
->>>>>>> ab6bc3e5
 
 class bogus_made_up_type_t;
 
@@ -75,13 +68,10 @@
         return deserialize<cluster_version_t::v1_15>(s, thing);
     case cluster_version_t::v1_16:
         return deserialize<cluster_version_t::v1_16>(s, thing);
-<<<<<<< HEAD
+    case cluster_version_t::v2_0:
+        return deserialize<cluster_version_t::v2_0>(s, thing);
     case cluster_version_t::raft_is_latest:
         return deserialize<cluster_version_t::raft_is_latest>(s, thing);
-=======
-    case cluster_version_t::v2_0_is_latest:
-        return deserialize<cluster_version_t::v2_0_is_latest>(s, thing);
->>>>>>> ab6bc3e5
     default:
         unreachable();
     }
@@ -107,13 +97,10 @@
         return serialized_size<cluster_version_t::v1_15>(thing);
     case cluster_version_t::v1_16:
         return serialized_size<cluster_version_t::v1_16>(thing);
-<<<<<<< HEAD
+    case cluster_version_t::v2_0:
+        return serialized_size<cluster_version_t::v2_0>(thing);
     case cluster_version_t::raft_is_latest:
         return serialized_size<cluster_version_t::raft_is_latest>(thing);
-=======
-    case cluster_version_t::v2_0_is_latest:
-        return serialized_size<cluster_version_t::v2_0_is_latest>(thing);
->>>>>>> ab6bc3e5
     default:
         unreachable();
     }
@@ -163,23 +150,11 @@
             read_stream_t *, typ *);                                             \
     template archive_result_t deserialize<cluster_version_t::v1_16>(             \
             read_stream_t *, typ *);                                             \
-<<<<<<< HEAD
+    template archive_result_t deserialize<cluster_version_t::v2_0>(              \
+            read_stream_t *, typ *);                                             \
     template archive_result_t deserialize<cluster_version_t::raft_is_latest>(    \
             read_stream_t *, typ *)
 
-#define INSTANTIATE_SERIALIZED_SIZE_SINCE_v1_13(typ)                                  \
-    template size_t serialized_size<cluster_version_t::v1_13>(const typ &);           \
-    template size_t serialized_size<cluster_version_t::v1_13_2>(const typ &);         \
-    template size_t serialized_size<cluster_version_t::v1_14>(const typ &);           \
-    template size_t serialized_size<cluster_version_t::v1_15>(const typ &);           \
-    template size_t serialized_size<cluster_version_t::v1_16>(const typ &);           \
-    template size_t serialized_size<cluster_version_t::raft_is_latest>(const typ &)
-
-=======
-    template archive_result_t deserialize<cluster_version_t::v2_0_is_latest>(    \
-            read_stream_t *, typ *)
-
->>>>>>> ab6bc3e5
 #define INSTANTIATE_SERIALIZABLE_SINCE_v1_13(typ)        \
     INSTANTIATE_SERIALIZE_FOR_CLUSTER_AND_DISK(typ);     \
     INSTANTIATE_DESERIALIZE_SINCE_v1_13(typ)
@@ -187,19 +162,11 @@
 #define INSTANTIATE_DESERIALIZE_SINCE_v1_16(typ)                                 \
     template archive_result_t deserialize<cluster_version_t::v1_16>(             \
             read_stream_t *, typ *);                                             \
-<<<<<<< HEAD
+    template archive_result_t deserialize<cluster_version_t::v2_0>(              \
+            read_stream_t *, typ *);                                             \
     template archive_result_t deserialize<cluster_version_t::raft_is_latest>(    \
             read_stream_t *, typ *)
 
-#define INSTANTIATE_SERIALIZED_SIZE_SINCE_v1_16(typ)                                  \
-    template size_t serialized_size<cluster_version_t::v1_16>(const typ &);           \
-    template size_t serialized_size<cluster_version_t::raft_is_latest>(const typ &)
-
-=======
-    template archive_result_t deserialize<cluster_version_t::v2_0_is_latest>(    \
-            read_stream_t *, typ *)
-
->>>>>>> ab6bc3e5
 #define INSTANTIATE_SERIALIZABLE_SINCE_v1_16(typ)        \
     INSTANTIATE_SERIALIZE_FOR_CLUSTER_AND_DISK(typ);     \
     INSTANTIATE_DESERIALIZE_SINCE_v1_16(typ)
