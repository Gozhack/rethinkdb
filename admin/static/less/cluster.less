--- conflicted
+++ resolved
@@ -1073,15 +1073,12 @@
     }
 }
 
-<<<<<<< HEAD
 .popover {
     .popover-inner { overflow: visible; }
     .namespace-shard-assign-machine {
         .chzn-container { margin-bottom: 10px; }
     }
 }
-=======
->>>>>>> 64967c25
 
 /*
     ----------------------------
